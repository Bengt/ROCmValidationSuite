/*******************************************************************************
 *
 *
 * Copyright (c) 2018 ROCm Developer Tools
 *
 * MIT LICENSE:
 * Permission is hereby granted, free of charge, to any person obtaining a copy of
 * this software and associated documentation files (the "Software"), to deal in
 * the Software without restriction, including without limitation the rights to
 * use, copy, modify, merge, publish, distribute, sublicense, and/or sell copies
 * of the Software, and to permit persons to whom the Software is furnished to do
 * so, subject to the following conditions:
 *
 * The above copyright notice and this permission notice shall be included in all
 * copies or substantial portions of the Software.
 *
 * THE SOFTWARE IS PROVIDED "AS IS", WITHOUT WARRANTY OF ANY KIND, EXPRESS OR
 * IMPLIED, INCLUDING BUT NOT LIMITED TO THE WARRANTIES OF MERCHANTABILITY,
 * FITNESS FOR A PARTICULAR PURPOSE AND NONINFRINGEMENT.  IN NO EVENT SHALL THE
 * AUTHORS OR COPYRIGHT HOLDERS BE LIABLE FOR ANY CLAIM, DAMAGES OR OTHER
 * LIABILITY, WHETHER IN AN ACTION OF CONTRACT, TORT OR OTHERWISE, ARISING FROM,
 * OUT OF OR IN CONNECTION WITH THE SOFTWARE OR THE USE OR OTHER DEALINGS IN THE
 * SOFTWARE.
 * 
 *******************************************************************************/

#include <string>
#include <vector>
#include <fstream>
#include <regex>
#include <map>
#include <iostream>
<<<<<<< HEAD
#include <sstream>
=======

>>>>>>> db598abe
#include "action.h"
#include "rvs_module.h"
#include "gpu_util.h"
#include "rvs_util.h"
#include "rvsloglp.h"


#define KFD_SYS_PATH_NODES "/sys/class/kfd/kfd/topology/nodes"

#define RVS_CONF_NAME_KEY               "name"
#define RVS_CONF_DEVICE_KEY             "device"
#define RVS_CONF_DEVICE_ID_KEY          "device_id"
#define RVS_JSON_LOG_GPU_ID_KEY         "gpu_id"

#define JSON_PROP_NODE_NAME             "properties"
#define JSON_IO_LINK_PROP_NODE_NAME     "io_links-properties"
#define JSON_CREATE_NODE_ERROR          "JSON cannot create node"

#define CHAR_MAX_BUFF_SIZE              256

#define MODULE_NAME                     "gpup"

using std::string;
using std::regex;
using std::vector;
using std::map;
using std::cerr;
<<<<<<< HEAD
=======

>>>>>>> db598abe
// collection of allowed GPU properties
const char* gpu_prop_names[] =
        { "cpu_cores_count", "simd_count", "mem_banks_count", "caches_count",
"io_links_count", "cpu_core_id_base", "simd_id_base", "max_waves_per_simd",
"lds_size_in_kb", "gds_size_in_kb", "wave_front_size", "array_count",
"simd_arrays_per_engine", "cu_per_simd_array", "simd_per_cu",
"max_slots_scratch_cu", "vendor_id", "device_id", "location_id",
"drm_render_minor", "max_engine_clk_ccompute", "local_mem_size", "fw_version",
"capability", "max_engine_clk_ccompute"
        };
// collection of allowed io links properties
const char* gpu_io_link_prop_names[] =
        { "count", "type", "version_major", "version_minor", "node_from",
"node_to", "weight", "min_latency", "max_latency", "min_bandwidth",
"max_bandwidth", "recommended_transfer_size", "flags"
        };

/**
 * default class constructor
 */
action::action() {
    bjson = false;
    json_root_node = NULL;
}

/**
 * class destructor
 */
action::~action() {
    property.clear();
}

/**
 * gets the gpu_id list from the module's properties collection
 * @param error pointer to a memory location where the error code will be stored
 * @return true if "all" is selected, false otherwise
 */
bool action::property_get_device(int *error, int num_nodes) {
    map<string, string>::iterator it;
    std::ifstream f_id;
    char path[CHAR_MAX_BUFF_SIZE];
    string gpu_id;
    *error = 0;  // init with 'no error'
    it = property.find(RVS_CONF_DEVICE_KEY);
    if (it != property.end()) {
        if (it->second == "all") {
          for (int node_id = 0; node_id < num_nodes; node_id++) {
                snprintf(path, CHAR_MAX_BUFF_SIZE, "%s/%d/gpu_id",
                KFD_SYS_PATH_NODES, node_id);
                f_id.open(path);
                f_id >> gpu_id;
                if (gpu_id != "0") {
                    gpus_id.push_back(gpu_id);
                }
                f_id.close();
        }
            property.erase(it);
            return true;
        } else {
            // split the list of gpu_id
            gpus_id = str_split(it->second, YAML_DEVICE_PROP_DELIMITER);
            property.erase(it);
            if (gpus_id.empty()) {
                *error = 1;  // list of gpu_id cannot be empty
            } else {
                for (vector<string>::iterator it_gpu_id =
                        gpus_id.begin();
                        it_gpu_id != gpus_id.end(); ++it_gpu_id) {
                    if (!is_positive_integer(*it_gpu_id)) {
                        *error = 1;
                        break;
                    }}
            }
            return false;
        }
    } else {
        *error = 1;
        return false;
    }
}

/**
 * checks if device id is correct
 * @param node_id represents node folder
 * @param dev_id unique device id
 * @return true if dev_id is correct, false otherwise
 */            
bool action::device_id_correct(int node_id, int dev_id) {
    std::ifstream f_prop;
    bool dev_id_corr = true;
    string s;
    char path[CHAR_MAX_BUFF_SIZE];

    snprintf(path, CHAR_MAX_BUFF_SIZE, "%s/%d/properties", KFD_SYS_PATH_NODES,
    node_id);
    f_prop.open(path);

    if (dev_id != -1) {
        while (f_prop >> s) {
            if (s == RVS_CONF_DEVICE_ID_KEY) {
                f_prop >> s;
                if (std::to_string(dev_id) != s)  // skip this node
                    dev_id_corr = false;
            }
            f_prop>> s;
        }
        f_prop.close();
    }
    return dev_id_corr;
}

/**
 * gets the gpu_id from node
 * @param node_id represents node folder
 * @return gpu_id value
 */
string action::property_get_gpuid(int node_id) {
    std::ifstream f_id;
    string gpu_id;
    char path[CHAR_MAX_BUFF_SIZE];

    snprintf(path, CHAR_MAX_BUFF_SIZE, "%s/%d/gpu_id", KFD_SYS_PATH_NODES,
    node_id);
    f_id.open(path);

    f_id >> gpu_id;
    return gpu_id;
}

/**
 * extract properties/io_links properties names
 * @param props JSON_PROP_NODE_NAME or JSON_IO_LINK_PROP_NODE_NAME
 * @return true if success, false otherwise
 */
bool action::property_split(string props) {
    map<string, string>::iterator it;
    string s;
    auto prop_length = std::end(gpu_prop_names) - std::begin(gpu_prop_names);
    auto io_prop_length = std::end(gpu_io_link_prop_names) -
    std::begin(gpu_io_link_prop_names);

     for (it = property.begin(); it != property.end(); ++it) {
         s = it->first;
        if (s.find(".") != std::string::npos && s.substr(0, s.find(".")) ==
        props) {
            if (!(s.substr(s.find(".")+1) == "all")) {
                if (props == JSON_PROP_NODE_NAME)
                    property_name.push_back(s.substr(s.find(".")+1));
                else
                    io_link_property_name.push_back(s.substr(s.find(".")+1));
            } else {
                if (props == JSON_PROP_NODE_NAME) {
                    for (int i = 0; i < prop_length; i++)
                        property_name.push_back(gpu_prop_names[i]);
                } else {
                    for (int i = 0; i < io_prop_length; i++)
                    io_link_property_name.push_back(gpu_io_link_prop_names[i]);
                }
                return 1;
            }
        }
    }
    return 0;
}

/**
 * gets properties values
 * @param gpu_id value of gpu_id of device
 * @param node_id represents node folder
 */
void action::property_get_value(string gpu_id, int node_id) {
    char path[CHAR_MAX_BUFF_SIZE];
    void *json_gpuprop_node = NULL;
    string prop_name, prop_val, msg;
    std::ifstream f_prop;

            snprintf(path, CHAR_MAX_BUFF_SIZE, "%s/%d/properties",
            KFD_SYS_PATH_NODES, node_id);
            f_prop.open(path);

            if (bjson) {
                if (json_root_node != NULL) {
                    json_gpuprop_node = rvs::lp::CreateNode(json_root_node,
                    JSON_PROP_NODE_NAME);
                    if (json_gpuprop_node == NULL) {
                        // log the error
                        msg = action_name + " " + MODULE_NAME + " " +
                        JSON_CREATE_NODE_ERROR;
                        cerr << "RVS-GPUP: " << msg;
                    }
                }
            }

            if (bjson && json_gpuprop_node != NULL) {  // json logging stuff
                rvs::lp::AddString(json_gpuprop_node, RVS_JSON_LOG_GPU_ID_KEY,
                gpu_id);
            }

            // properties
            for (vector<string>::iterator it_prop_name=property_name.begin();
            it_prop_name != property_name.end(); ++it_prop_name) {
                while (f_prop >> prop_name) {
                    if (prop_name == *it_prop_name) {
                        f_prop >> prop_val;
                        msg = action_name + " " + MODULE_NAME  + " " + gpu_id +
                        " "+ prop_name + " " + prop_val;
                        log(msg.c_str(), rvs::logresults);
                    if (bjson && json_gpuprop_node != NULL) {
                        rvs::lp::AddString(json_gpuprop_node, prop_name,
                        prop_val);
                    }
                        break;
                    }
                    f_prop >> prop_val;
                }
                f_prop.clear();
                f_prop.seekg(0, std::ios::beg);
            }
        f_prop.close();

        if (bjson && json_gpuprop_node != NULL)  // json logging stuff
        rvs::lp::AddNode(json_root_node, json_gpuprop_node);
}

/**
 * get io links properties values
 * @param gpu_id unique gpu_id
 * @param node_id represents node folder
 */
void action::property_io_links_get_value(string gpu_id, int node_id) {
    void *json_gpuprop_node = NULL;
    char path[CHAR_MAX_BUFF_SIZE];
    string prop_name, prop_val, msg;
    std::ifstream f_link_prop;

            if (bjson) {
                if (json_root_node != NULL) {
                    json_gpuprop_node = rvs::lp::CreateNode(json_root_node,
                    JSON_IO_LINK_PROP_NODE_NAME);
                    if (json_gpuprop_node == NULL) {
                        // log the error
                        msg = action_name + " " + MODULE_NAME + " " +
                        JSON_CREATE_NODE_ERROR;
                        cerr << "RVS-GPUP: " << msg;
                    }
                }
            }

            if (bjson && json_gpuprop_node != NULL) {  // json logging stuff
                rvs::lp::AddString(json_gpuprop_node, RVS_JSON_LOG_GPU_ID_KEY,
                gpu_id);
            }

            snprintf(path, CHAR_MAX_BUFF_SIZE, "%s/%d/io_links",
            KFD_SYS_PATH_NODES, node_id);
            int num_links = gpu_num_subdirs(const_cast<char*>(path),
            const_cast<char*>(""));

            for (int link_id = 0; link_id < num_links; link_id++) {
                snprintf(path, CHAR_MAX_BUFF_SIZE,
                "%s/%d/io_links/%d/properties", KFD_SYS_PATH_NODES, node_id,
                link_id);
                f_link_prop.open(path);

                for (vector<string>::iterator it_io_prop_name =
                io_link_property_name.begin(); it_io_prop_name !=
                io_link_property_name.end();
                ++it_io_prop_name) {
                    // file doesn't contain property name "count" and its value
                    if (*it_io_prop_name == "count") {
                        msg = action_name + " " + MODULE_NAME + " " + gpu_id +
                        " " + std::to_string(link_id) + " "+ "count" + " " +
                        std::to_string(num_links);
                        log(msg.c_str(), rvs::logresults);
                        if (bjson && json_gpuprop_node != NULL)
                            rvs::lp::AddString(json_gpuprop_node, "count" ,
                            std::to_string(num_links));
                    }
                    while (f_link_prop >> prop_name) {
                        if (prop_name == *it_io_prop_name) {
                            f_link_prop >> prop_val;
                            msg = action_name + " " + MODULE_NAME + " " +
                            gpu_id + " " + std::to_string(link_id) + " "+
                            prop_name + " " + prop_val;
                            log(msg.c_str(), rvs::logresults);
                            if (bjson && json_gpuprop_node != NULL) {
                                rvs::lp::AddString(json_gpuprop_node, prop_name
                                , prop_val);
                            }
                                break;
                        }
                        f_link_prop >> prop_val;
                    }
                    f_link_prop.clear();
                    f_link_prop.seekg(0, std::ios::beg);
                }
            }

        f_link_prop.close();

        if (bjson && json_gpuprop_node != NULL)  // json logging stuff
        rvs::lp::AddNode(json_root_node, json_gpuprop_node);
}

/**
 * runs the whole GPUP logic
 * @return run result
 */
int action::run(void) {
    string gpu_id, msg;
    int num_nodes;
    bool dev_id_corr;
    int error = 0;

    // discover the number of nodes: Inside nodes folder there are only folders
    // that represent the node number
    num_nodes = gpu_num_subdirs(const_cast<char*>(KFD_SYS_PATH_NODES),
    const_cast<char*>(""));

    // get the action name
    rvs::actionbase::property_get_action_name(&error);
    if (error == 2) {
      msg = "action field is missing in gst module";
      cerr << "RVS-GPUP: " << msg;
      return -1;
    }

    // get <device> property value (a list of gpu id)
    property_get_device(&error, num_nodes);

    // get the <deviceid> property value if provided
    int dev_id = property_get_deviceid(&error);

    // extract properties and io_links properties names
    property_split(JSON_PROP_NODE_NAME);
    property_split(JSON_IO_LINK_PROP_NODE_NAME);

    bjson = false;  // already initialized in the default constructor

    // check for -j flag (json logging)
    if (property.find("cli.-j") != property.end()) {
        unsigned int sec;
        unsigned int usec;
        rvs::lp::get_ticks(&sec, &usec);

        bjson = true;

        json_root_node = rvs::lp::LogRecordCreate(MODULE_NAME,
        action_name.c_str(), rvs::loginfo, sec, usec);
        if (json_root_node == NULL) {
            // log the error
            msg = action_name + " " + MODULE_NAME + " " +
            JSON_CREATE_NODE_ERROR;
            cerr << "RVS-GPUP: " << msg;
        }
    }

    for (vector<string>::iterator it_gpu_id = gpus_id.begin(); it_gpu_id !=
    gpus_id.end(); ++it_gpu_id) {
        for (int node_id = 0; node_id < num_nodes; node_id++) {
            dev_id_corr = device_id_correct(node_id, dev_id);

            gpu_id = property_get_gpuid(node_id);

            if (gpu_id == *it_gpu_id) {
              if (dev_id_corr) {
                // properties values
                property_get_value(gpu_id, node_id);
                // io_links properties
                property_io_links_get_value(gpu_id, node_id);
              } else {
                  cerr << "RVS-GPUP: action: " << property["name"] <<
                  "  invalid 'deviceid' key value: " <<
                  dev_id_corr << std::endl;
                  return -1;
             }
            }
          }
      }

    if (bjson && json_root_node != NULL) {  // json logging stuff
        rvs::lp::LogRecordFlush(json_root_node);
    }

    return 0;
}<|MERGE_RESOLUTION|>--- conflicted
+++ resolved
@@ -30,11 +30,7 @@
 #include <regex>
 #include <map>
 #include <iostream>
-<<<<<<< HEAD
 #include <sstream>
-=======
-
->>>>>>> db598abe
 #include "action.h"
 #include "rvs_module.h"
 #include "gpu_util.h"
@@ -62,10 +58,6 @@
 using std::vector;
 using std::map;
 using std::cerr;
-<<<<<<< HEAD
-=======
-
->>>>>>> db598abe
 // collection of allowed GPU properties
 const char* gpu_prop_names[] =
         { "cpu_cores_count", "simd_count", "mem_banks_count", "caches_count",
@@ -254,7 +246,6 @@
                         // log the error
                         msg = action_name + " " + MODULE_NAME + " " +
                         JSON_CREATE_NODE_ERROR;
-                        cerr << "RVS-GPUP: " << msg;
                     }
                 }
             }
@@ -309,7 +300,6 @@
                         // log the error
                         msg = action_name + " " + MODULE_NAME + " " +
                         JSON_CREATE_NODE_ERROR;
-                        cerr << "RVS-GPUP: " << msg;
                     }
                 }
             }
@@ -389,7 +379,6 @@
     rvs::actionbase::property_get_action_name(&error);
     if (error == 2) {
       msg = "action field is missing in gst module";
-      cerr << "RVS-GPUP: " << msg;
       return -1;
     }
 
@@ -419,7 +408,6 @@
             // log the error
             msg = action_name + " " + MODULE_NAME + " " +
             JSON_CREATE_NODE_ERROR;
-            cerr << "RVS-GPUP: " << msg;
         }
     }
 
