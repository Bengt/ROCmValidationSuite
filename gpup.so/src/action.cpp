/*******************************************************************************
 *
 *
 * Copyright (c) 2018 ROCm Developer Tools
 *
 * MIT LICENSE:
 * Permission is hereby granted, free of charge, to any person obtaining a copy of
 * this software and associated documentation files (the "Software"), to deal in
 * the Software without restriction, including without limitation the rights to
 * use, copy, modify, merge, publish, distribute, sublicense, and/or sell copies
 * of the Software, and to permit persons to whom the Software is furnished to do
 * so, subject to the following conditions:
 *
 * The above copyright notice and this permission notice shall be included in all
 * copies or substantial portions of the Software.
 *
 * THE SOFTWARE IS PROVIDED "AS IS", WITHOUT WARRANTY OF ANY KIND, EXPRESS OR
 * IMPLIED, INCLUDING BUT NOT LIMITED TO THE WARRANTIES OF MERCHANTABILITY,
 * FITNESS FOR A PARTICULAR PURPOSE AND NONINFRINGEMENT.  IN NO EVENT SHALL THE
 * AUTHORS OR COPYRIGHT HOLDERS BE LIABLE FOR ANY CLAIM, DAMAGES OR OTHER
 * LIABILITY, WHETHER IN AN ACTION OF CONTRACT, TORT OR OTHERWISE, ARISING FROM,
 * OUT OF OR IN CONNECTION WITH THE SOFTWARE OR THE USE OR OTHER DEALINGS IN THE
 * SOFTWARE.
 * 
 *******************************************************************************/

#include <string>
#include <vector>
#include <fstream>
#include <regex>
#include <map>
#include <iostream>
#include <sstream>
#include "action.h"
#include "rvs_module.h"
#include "gpu_util.h"
#include "rvs_util.h"
#include "rvsloglp.h"


#define KFD_SYS_PATH_NODES "/sys/class/kfd/kfd/topology/nodes"

#define RVS_CONF_NAME_KEY               "name"
#define RVS_CONF_DEVICE_KEY             "device"
#define RVS_CONF_DEVICE_ID_KEY          "device_id"
#define RVS_JSON_LOG_GPU_ID_KEY         "gpu_id"

#define JSON_PROP_NODE_NAME             "properties"
#define JSON_IO_LINK_PROP_NODE_NAME     "io_links-properties"
#define JSON_CREATE_NODE_ERROR          "JSON cannot create node"

#define CHAR_MAX_BUFF_SIZE              256

#define MODULE_NAME                     "gpup"
#define MODULE_NAME_CAPS                "GPUP"

using std::string;
using std::regex;
using std::vector;
using std::map;
// collection of allowed GPU properties
const char* gpu_prop_names[] =
        { "cpu_cores_count", "simd_count", "mem_banks_count", "caches_count",
"io_links_count", "cpu_core_id_base", "simd_id_base", "max_waves_per_simd",
"lds_size_in_kb", "gds_size_in_kb", "wave_front_size", "array_count",
"simd_arrays_per_engine", "cu_per_simd_array", "simd_per_cu",
"max_slots_scratch_cu", "vendor_id", "device_id", "location_id",
"drm_render_minor", "max_engine_clk_ccompute", "local_mem_size", "fw_version",
"capability", "max_engine_clk_ccompute"
        };
// collection of allowed io links properties
const char* gpu_io_link_prop_names[] =
        { "count", "type", "version_major", "version_minor", "node_from",
"node_to", "weight", "min_latency", "max_latency", "min_bandwidth",
"max_bandwidth", "recommended_transfer_size", "flags"
        };

/**
 * default class constructor
 */
action::action() {
    bjson = false;
    json_root_node = NULL;
}

/**
 * class destructor
 */
action::~action() {
    property.clear();
}

/**
 * gets the gpu_id list from the module's properties collection
 * @param error pointer to a memory location where the error code will be stored
 * @return true if "all" is selected, false otherwise
 */
bool action::property_get_device(int *error, int num_nodes) {
    map<string, string>::iterator it;
    std::ifstream f_id;
    char path[CHAR_MAX_BUFF_SIZE];
    string gpu_id;
    *error = 0;  // init with 'no error'
    it = property.find(RVS_CONF_DEVICE_KEY);
    if (it != property.end()) {
        if (it->second == "all") {
          for (int node_id = 0; node_id < num_nodes; node_id++) {
                snprintf(path, CHAR_MAX_BUFF_SIZE, "%s/%d/gpu_id",
                KFD_SYS_PATH_NODES, node_id);
                f_id.open(path);
                f_id >> gpu_id;
                if (gpu_id != "0") {
                    gpus_id.push_back(gpu_id);
                }
                f_id.close();
        }
            property.erase(it);
            return true;
        } else {
            // split the list of gpu_id
            gpus_id = str_split(it->second, YAML_DEVICE_PROP_DELIMITER);
            property.erase(it);
            if (gpus_id.empty()) {
                *error = 1;  // list of gpu_id cannot be empty
            } else {
                for (vector<string>::iterator it_gpu_id =
                        gpus_id.begin();
                        it_gpu_id != gpus_id.end(); ++it_gpu_id) {
                    if (!is_positive_integer(*it_gpu_id)) {
                        *error = 1;
                        break;
                    }}
            }
            return false;
        }
    } else {
        *error = 1;
        return false;
    }
}

/**
 * checks if device id is correct
 * @param node_id represents node folder
 * @param dev_id unique device id
 * @return true if dev_id is correct, false otherwise
 */            
bool action::device_id_correct(int node_id, int dev_id) {
    std::ifstream f_prop;
    bool dev_id_corr = true;
    string s;
    char path[CHAR_MAX_BUFF_SIZE];

    snprintf(path, CHAR_MAX_BUFF_SIZE, "%s/%d/properties", KFD_SYS_PATH_NODES,
    node_id);
    f_prop.open(path);

    if (dev_id != -1) {
        while (f_prop >> s) {
            if (s == RVS_CONF_DEVICE_ID_KEY) {
                f_prop >> s;
                if (std::to_string(dev_id) != s)  // skip this node
                    dev_id_corr = false;
            }
            f_prop>> s;
        }
        f_prop.close();
    }
    return dev_id_corr;
}

/**
 * gets the gpu_id from node
 * @param node_id represents node folder
 * @return gpu_id value
 */
string action::property_get_gpuid(int node_id) {
    std::ifstream f_id;
    string gpu_id;
    char path[CHAR_MAX_BUFF_SIZE];

    snprintf(path, CHAR_MAX_BUFF_SIZE, "%s/%d/gpu_id", KFD_SYS_PATH_NODES,
    node_id);
    f_id.open(path);

    f_id >> gpu_id;
    return gpu_id;
}

/**
 * extract properties/io_links properties names
 * @param props JSON_PROP_NODE_NAME or JSON_IO_LINK_PROP_NODE_NAME
 * @return true if success, false otherwise
 */
bool action::property_split(string props) {
    map<string, string>::iterator it;
    string s;
    auto prop_length = std::end(gpu_prop_names) - std::begin(gpu_prop_names);
    auto io_prop_length = std::end(gpu_io_link_prop_names) -
    std::begin(gpu_io_link_prop_names);

     for (it = property.begin(); it != property.end(); ++it) {
         s = it->first;
        if (s.find(".") != std::string::npos && s.substr(0, s.find(".")) ==
        props) {
            if (!(s.substr(s.find(".")+1) == "all")) {
                if (props == JSON_PROP_NODE_NAME)
                    property_name.push_back(s.substr(s.find(".")+1));
                else
                    io_link_property_name.push_back(s.substr(s.find(".")+1));
            } else {
                if (props == JSON_PROP_NODE_NAME) {
                    for (int i = 0; i < prop_length; i++)
                        property_name.push_back(gpu_prop_names[i]);
                } else {
                    for (int i = 0; i < io_prop_length; i++)
                    io_link_property_name.push_back(gpu_io_link_prop_names[i]);
                }
                return 1;
            }
        }
    }
    return 0;
}

/**
 * gets properties values
 * @param gpu_id value of gpu_id of device
 * @param node_id represents node folder
 */
void action::property_get_value(string gpu_id, int node_id) {
    char path[CHAR_MAX_BUFF_SIZE];
    void *json_gpuprop_node = NULL;
    string prop_name, prop_val, msg;
    std::ifstream f_prop;

            snprintf(path, CHAR_MAX_BUFF_SIZE, "%s/%d/properties",
            KFD_SYS_PATH_NODES, node_id);
            f_prop.open(path);

            if (bjson) {
                if (json_root_node != NULL) {
                    json_gpuprop_node = rvs::lp::CreateNode(json_root_node,
                    JSON_PROP_NODE_NAME);
                    if (json_gpuprop_node == NULL) {
                        // log the error
                        msg = std::string(JSON_CREATE_NODE_ERROR);
                        rvs::lp::Err(msg, MODULE_NAME_CAPS, action_name);
                    }
                }
            }

            if (bjson && json_gpuprop_node != NULL) {  // json logging stuff
                rvs::lp::AddString(json_gpuprop_node, RVS_JSON_LOG_GPU_ID_KEY,
                gpu_id);
            }

            // properties
            for (vector<string>::iterator it_prop_name=property_name.begin();
            it_prop_name != property_name.end(); ++it_prop_name) {
                while (f_prop >> prop_name) {
                    if (prop_name == *it_prop_name) {
                        f_prop >> prop_val;
                        msg = "["+action_name + "] " + MODULE_NAME +
                        " " + gpu_id +
                        " " + prop_name + " " + prop_val;
                        log(msg.c_str(), rvs::logresults);
                    if (bjson && json_gpuprop_node != NULL) {
                        rvs::lp::AddString(json_gpuprop_node, prop_name,
                        prop_val);
                    }
                        break;
                    }
                    f_prop >> prop_val;
                }
                f_prop.clear();
                f_prop.seekg(0, std::ios::beg);
            }
        f_prop.close();

        if (bjson && json_gpuprop_node != NULL)  // json logging stuff
        rvs::lp::AddNode(json_root_node, json_gpuprop_node);
}

/**
 * get io links properties values
 * @param gpu_id unique gpu_id
 * @param node_id represents node folder
 */
void action::property_io_links_get_value(string gpu_id, int node_id) {
    void *json_gpuprop_node = NULL;
    char path[CHAR_MAX_BUFF_SIZE];
    string prop_name, prop_val, msg;
    std::ifstream f_link_prop;

            if (bjson) {
                if (json_root_node != NULL) {
                    json_gpuprop_node = rvs::lp::CreateNode(json_root_node,
                    JSON_IO_LINK_PROP_NODE_NAME);
                    if (json_gpuprop_node == NULL) {
                        // log the error
                        msg = std::string(JSON_CREATE_NODE_ERROR);
                        rvs::lp::Err(msg, MODULE_NAME_CAPS, action_name);
                    }
                }
            }

            if (bjson && json_gpuprop_node != NULL) {  // json logging stuff
                rvs::lp::AddString(json_gpuprop_node, RVS_JSON_LOG_GPU_ID_KEY,
                gpu_id);
            }

            snprintf(path, CHAR_MAX_BUFF_SIZE, "%s/%d/io_links",
            KFD_SYS_PATH_NODES, node_id);
            int num_links = gpu_num_subdirs(const_cast<char*>(path),
            const_cast<char*>(""));

            for (int link_id = 0; link_id < num_links; link_id++) {
                snprintf(path, CHAR_MAX_BUFF_SIZE,
                "%s/%d/io_links/%d/properties", KFD_SYS_PATH_NODES, node_id,
                link_id);
                f_link_prop.open(path);

                for (vector<string>::iterator it_io_prop_name =
                io_link_property_name.begin(); it_io_prop_name !=
                io_link_property_name.end();
                ++it_io_prop_name) {
                    // file doesn't contain property name "count" and its value
                    if (*it_io_prop_name == "count") {
                        msg = "["+action_name + "] " + MODULE_NAME +
                        " " + gpu_id +
                        " " + std::to_string(link_id) + " "+ "count" + " " +
                        std::to_string(num_links);
                        log(msg.c_str(), rvs::logresults);
                        if (bjson && json_gpuprop_node != NULL)
                            rvs::lp::AddString(json_gpuprop_node, "count" ,
                            std::to_string(num_links));
                    }
                    while (f_link_prop >> prop_name) {
                        if (prop_name == *it_io_prop_name) {
                            f_link_prop >> prop_val;
                            msg = "["+action_name + "] " + MODULE_NAME + " " +
                            gpu_id + " " + std::to_string(link_id) + " "+
                            prop_name + " " + prop_val;
                            log(msg.c_str(), rvs::logresults);
                            if (bjson && json_gpuprop_node != NULL) {
                                rvs::lp::AddString(json_gpuprop_node, prop_name
                                , prop_val);
                            }
                                break;
                        }
                        f_link_prop >> prop_val;
                    }
                    f_link_prop.clear();
                    f_link_prop.seekg(0, std::ios::beg);
                }
            }

        f_link_prop.close();

        if (bjson && json_gpuprop_node != NULL)  // json logging stuff
        rvs::lp::AddNode(json_root_node, json_gpuprop_node);
}

/**
 * runs the whole GPUP logic
 * @return run result
 */
int action::run(void) {
    string gpu_id, msg;
    int num_nodes;
    bool dev_id_corr;
    int error = 0;

    // discover the number of nodes: Inside nodes folder there are only folders
    // that represent the node number
    num_nodes = gpu_num_subdirs(const_cast<char*>(KFD_SYS_PATH_NODES),
    const_cast<char*>(""));

    // get the action name
    rvs::actionbase::property_get_action_name(&error);
    if (error == 2) {
<<<<<<< HEAD
      msg = "action field is missing in gst module";
      rvs::lp::Err(msg, MODULE_NAME_CAPS);
=======
      msg = "action field is missing in gpup module";
      cerr << "RVS-GPUP: " << msg;
>>>>>>> 2c7d8f32
      return -1;
    }

    // get <device> property value (a list of gpu id)
    property_get_device(&error, num_nodes);

    // get the <deviceid> property value if provided
    int dev_id = property_get_deviceid(&error);
    if (error != 0) {
      cerr << "RVS-GPUP: action: " << property["name"] <<
                  "  invalid 'deviceid' key value: " <<
                  dev_id << std::endl;
      return -1;
    }
    // extract properties and io_links properties names
    property_split(JSON_PROP_NODE_NAME);
    property_split(JSON_IO_LINK_PROP_NODE_NAME);

    bjson = false;  // already initialized in the default constructor

    // check for -j flag (json logging)
    if (property.find("cli.-j") != property.end()) {
        unsigned int sec;
        unsigned int usec;
        rvs::lp::get_ticks(&sec, &usec);

        bjson = true;

        json_root_node = rvs::lp::LogRecordCreate(MODULE_NAME,
        action_name.c_str(), rvs::loginfo, sec, usec);
        if (json_root_node == NULL) {
            // log the error
            msg = action_name + " " + MODULE_NAME + " " +
            JSON_CREATE_NODE_ERROR;
        }
    }

    for (vector<string>::iterator it_gpu_id = gpus_id.begin(); it_gpu_id !=
    gpus_id.end(); ++it_gpu_id) {
        for (int node_id = 0; node_id < num_nodes; node_id++) {
            dev_id_corr = device_id_correct(node_id, dev_id);

            gpu_id = property_get_gpuid(node_id);

            if (gpu_id == *it_gpu_id) {
              if (dev_id_corr) {
                // properties values
                property_get_value(gpu_id, node_id);
                // io_links properties
                property_io_links_get_value(gpu_id, node_id);
              } else {
                  msg = property["name"] +
                  "  invalid 'deviceid' key value: " +
                  std::to_string(dev_id);
                  rvs::lp::Err(msg, MODULE_NAME_CAPS, action_name);
                  return -1;
             }
            }
          }
      }

    if (bjson && json_root_node != NULL) {  // json logging stuff
        rvs::lp::LogRecordFlush(json_root_node);
    }

    return 0;
}<|MERGE_RESOLUTION|>--- conflicted
+++ resolved
@@ -380,13 +380,8 @@
     // get the action name
     rvs::actionbase::property_get_action_name(&error);
     if (error == 2) {
-<<<<<<< HEAD
       msg = "action field is missing in gst module";
       rvs::lp::Err(msg, MODULE_NAME_CAPS);
-=======
-      msg = "action field is missing in gpup module";
-      cerr << "RVS-GPUP: " << msg;
->>>>>>> 2c7d8f32
       return -1;
     }
 
