/********************************************************************************
 *
 * Copyright (c) 2018 ROCm Developer Tools
 *
 * MIT LICENSE:
 * Permission is hereby granted, free of charge, to any person obtaining a copy of
 * this software and associated documentation files (the "Software"), to deal in
 * the Software without restriction, including without limitation the rights to
 * use, copy, modify, merge, publish, distribute, sublicense, and/or sell copies
 * of the Software, and to permit persons to whom the Software is furnished to do
 * so, subject to the following conditions:
 *
 * The above copyright notice and this permission notice shall be included in all
 * copies or substantial portions of the Software.
 *
 * THE SOFTWARE IS PROVIDED "AS IS", WITHOUT WARRANTY OF ANY KIND, EXPRESS OR
 * IMPLIED, INCLUDING BUT NOT LIMITED TO THE WARRANTIES OF MERCHANTABILITY,
 * FITNESS FOR A PARTICULAR PURPOSE AND NONINFRINGEMENT.  IN NO EVENT SHALL THE
 * AUTHORS OR COPYRIGHT HOLDERS BE LIABLE FOR ANY CLAIM, DAMAGES OR OTHER
 * LIABILITY, WHETHER IN AN ACTION OF CONTRACT, TORT OR OTHERWISE, ARISING FROM,
 * OUT OF OR IN CONNECTION WITH THE SOFTWARE OR THE USE OR OTHER DEALINGS IN THE
 * SOFTWARE.
 *
 *******************************************************************************/
#include "action.h"

#include <string>
#include <vector>
#include <algorithm>
#include <regex>
#include <map>
#include <utility>

#define __HIP_PLATFORM_HCC__
#include "hip/hip_runtime.h"
#include "hip/hip_runtime_api.h"

#include "gst_worker.h"
#include "gpu_util.h"
#include "rvs_util.h"
#include "rvs_module.h"
#include "rvsloglp.h"

using std::string;
using std::vector;
using std::map;
using std::regex;
using std::cerr;

#define RVS_CONF_RAMP_INTERVAL_KEY      "ramp_interval"
#define RVS_CONF_LOG_INTERVAL_KEY       "log_interval"
#define RVS_CONF_MAX_VIOLATIONS_KEY     "max_violations"
#define RVS_CONF_COPY_MATRIX_KEY        "copy_matrix"
#define RVS_CONF_TARGET_STRESS_KEY      "target_stress"
#define RVS_CONF_TOLERANCE_KEY          "tolerance"
#define RVS_CONF_GREEDY_GFLOPS_KEY      "greedy_gflops"

#define MODULE_NAME                     "gst"

#define GST_DEFAULT_RAMP_INTERVAL       5000
#define GST_DEFAULT_LOG_INTERVAL        1000
#define GST_DEFAULT_MAX_VIOLATIONS      0
#define GST_DEFAULT_TOLERANCE           0.1
#define GST_DEFAULT_COPY_MATRIX         true
#define GST_DEFAULT_GREEDY_GFLOPS       false

#define RVS_DEFAULT_PARALLEL            false
#define RVS_DEFAULT_COUNT               1
#define RVS_DEFAULT_WAIT                0
#define RVS_DEFAULT_DURATION            0

#define GST_NO_COMPATIBLE_GPUS          "No AMD compatible GPU found!"

#define FLOATING_POINT_REGEX            "^[0-9]*\\.?[0-9]+$"

#define JSON_CREATE_NODE_ERROR          "JSON cannot create node"

/**
 * @brief default class constructor
 */
action::action() {
    bjson = false;
}

/**
 * @brief class destructor
 */
action::~action() {
    property.clear();
}


/**
 * @brief reads the stress test's ramp-up time from the module's properties collection
 * @param error pointer to a memory location where the error code will be stored
 */
void action::property_get_gst_ramp_interval(int *error) {
    *error = 0;
    gst_ramp_interval = GST_DEFAULT_RAMP_INTERVAL;
    map<string, string>::iterator it =
                            property.find(RVS_CONF_RAMP_INTERVAL_KEY);
    if (it != property.end()) {
        if (is_positive_integer(it->second))
            gst_ramp_interval = std::stoul(it->second);
        else
            *error = 1;
        property.erase(it);
    }
}

/**
 * @brief reads the log interval from the module's properties collection
 * @param error pointer to a memory location where the error code will be stored
 */
void action::property_get_gst_log_interval(int *error) {
    *error = 0;
    gst_log_interval = GST_DEFAULT_LOG_INTERVAL;
    map<string, string>::iterator it =
                            property.find(RVS_CONF_LOG_INTERVAL_KEY);
    if (it != property.end()) {
        if (is_positive_integer(it->second)) {
            gst_log_interval = std::stoul(it->second);
            if (gst_log_interval == 0)
                gst_log_interval = GST_DEFAULT_LOG_INTERVAL;
        } else {
            *error = 1;
        }
        property.erase(it);
    }
}

/**
 * @brief reads the max_violations (maximum allowed number of GFLOPS violations)
 * from the module's properties collection
 * @param error pointer to a memory location where the error code will be stored
 */
void action::property_get_gst_max_violations(int *error) {
    *error = 0;
    gst_max_violations = GST_DEFAULT_MAX_VIOLATIONS;
    map<string, string>::iterator it =
                            property.find(RVS_CONF_MAX_VIOLATIONS_KEY);
    if (it != property.end()) {
        if (is_positive_integer(it->second))
            gst_max_violations = std::stoi(it->second);
        else
            *error = 1;
        property.erase(it);
    }
}

/**
 * @brief reads the module's properties collection to see whether the GST should
 * copy the matrix to GPU for each SGEMM/DGEMM operation
 * @param error pointer to a memory location where the error code will be stored
 */
void action::property_get_gst_copy_matrix(int *error) {
    *error = 0;
    gst_copy_matrix = GST_DEFAULT_COPY_MATRIX;
    map<string, string>::iterator it = property.find(RVS_CONF_COPY_MATRIX_KEY);
    if (it != property.end()) {
        if (it->second == "true")
            gst_copy_matrix = true;
        else
        if (it->second == "false")
            gst_copy_matrix = false;
        else
            *error = 1;
        property.erase(it);
    }
}

/**
 * @brief reads the module's properties collection to see whether the GST should
 * copy the matrix to GPU for each SGEMM/DGEMM operation
 * @param error pointer to a memory location where the error code will be stored
 */
void action::property_get_gst_gflops_greedy_strategy(int *error) {
    *error = 0;
    gst_gflops_greedy_strategy = GST_DEFAULT_GREEDY_GFLOPS;
    map<string, string>::iterator it =
                    property.find(RVS_CONF_GREEDY_GFLOPS_KEY);
    if (it != property.end()) {
        if (it->second == "true")
            gst_gflops_greedy_strategy = true;
        else
        if (it->second == "false")
            gst_gflops_greedy_strategy = false;
        else
            *error = 1;
        property.erase(it);
    }
}

/**
 * @brief reads the maximum GFLOPS (that the GST will try to achieve) from
 * the module's properties collection
 * @param error pointer to a memory location where the error code will be stored
 */
void action::property_get_gst_target_stress(int *error) {
    *error = 0;  // init with 'no error'
    map<string, string>::iterator it =
                            property.find(RVS_CONF_TARGET_STRESS_KEY);
    if (it != property.end()) {
        try {
            regex float_number_regex(FLOATING_POINT_REGEX);
            if (!regex_match(it->second, float_number_regex)) {
                *error = 1;  // not a floating point number
            } else {
                gst_target_stress = std::stof(it->second);
            }
        } catch (const std::regex_error& e) {
            *error = 1;  // something went wrong with the regex
        }
    } else {
        *error = 1;
    }
}

/**
 * @brief reads the maximum GFLOPS tolerance from
 * the module's properties collection
 * @param error pointer to a memory location where the error code will be stored
 */
void action::property_get_gst_tolerance(int *error) {
    *error = 0;
    gst_tolerance = GST_DEFAULT_TOLERANCE;
    map<string, string>::iterator it = property.find(RVS_CONF_TOLERANCE_KEY);
    if (it != property.end()) {
        try {
            regex float_number_regex(FLOATING_POINT_REGEX);
            if (regex_match(it->second, float_number_regex)) {
                gst_tolerance = std::stof(it->second);
            } else {
                *error = 1;  // not a floating point number
            }
        } catch (const std::regex_error& e) {
            *error = 1;
        }
        property.erase(it);
    }
}

/**
 * @brief runs the test stress session
 * @param gst_gpus_device_index <gpu_index, gpu_id> map
 * @return true if no error occured, false otherwise
 */
bool action::do_gpu_stress_test(map<int, uint16_t> gst_gpus_device_index) {
    size_t k = 0;
    while (1) {
        unsigned int i = 0;
        if (gst_run_wait_ms != 0)  // delay gst execution
            sleep(gst_run_wait_ms);

        vector<GSTWorker> workers(gst_gpus_device_index.size());

        map<int, uint16_t>::iterator it;

        // all worker instances have the same json settings
        GSTWorker::set_use_json(bjson);

        for (it = gst_gpus_device_index.begin();
                it != gst_gpus_device_index.end(); ++it) {
            // set worker thread stress test params
            workers[i].set_name(action_name);
            workers[i].set_gpu_id(it->second);
            workers[i].set_gpu_device_index(it->first);
            workers[i].set_run_wait_ms(gst_run_wait_ms);
            workers[i].set_run_duration_ms(gst_run_duration_ms);
            workers[i].set_ramp_interval(gst_ramp_interval);
            workers[i].set_log_interval(gst_log_interval);
            workers[i].set_max_violations(gst_max_violations);
            workers[i].set_copy_matrix(gst_copy_matrix);
            workers[i].set_target_stress(gst_target_stress);
            workers[i].set_tolerance(gst_tolerance);
            workers[i].set_gflops_greedy_strategy(gst_gflops_greedy_strategy);
            i++;
        }

        if (gst_runs_parallel) {
            for (i = 0; i < gst_gpus_device_index.size(); i++)
                workers[i].start();

            // join threads
            for (i = 0; i < gst_gpus_device_index.size(); i++)
                workers[i].join();
        } else {
            for (i = 0; i < gst_gpus_device_index.size(); i++) {
                workers[i].start();
                workers[i].join();
            }
        }

        if (gst_run_count != 0) {
            k++;
            if (k == gst_run_count)
                break;
        }
    }
    return true;
}

/**
 * @brief reads all GST related configuration keys from
 * the module's properties collection
 * @return true if no fatal error occured, false otherwise
 */
bool action::get_all_gst_config_keys(void) {
    int error;
    string msg, ststress;

    if (has_property(RVS_CONF_TARGET_STRESS_KEY, ststress)) {
        property_get_gst_target_stress(&error);
        if (error) {  // <target_stress> is mandatory => GST cannot continue
            cerr << "RVS-GST: action: " << action_name <<
                "  invalid '" << RVS_CONF_TARGET_STRESS_KEY <<
                "' key value " << ststress << std::endl;
            return false;
        }
    } else {
        cerr << "RVS-GST: action: " << action_name <<
            "  key '" << RVS_CONF_TARGET_STRESS_KEY <<
            "' was not found" << std::endl;
        return false;
    }

    property_get_gst_ramp_interval(&error);
    if (error) {
        cerr << "RVS-GST: action: " << action_name <<
            "  invalid '" << RVS_CONF_RAMP_INTERVAL_KEY;
        return false;
    }

    property_get_gst_log_interval(&error);
    if (error) {
        cerr << "RVS-GST: action: " << action_name <<
            "  invalid '" << RVS_CONF_LOG_INTERVAL_KEY;
        return false;
    }

    property_get_gst_max_violations(&error);
    if (error) {
        cerr << "RVS-GST: action: " << action_name <<
            "  invalid '" << RVS_CONF_MAX_VIOLATIONS_KEY;
        return false;
    }

    property_get_gst_copy_matrix(&error);
    if (error) {
        cerr << "RVS-GST: action: " << action_name <<
            "  invalid '" << RVS_CONF_COPY_MATRIX_KEY;
        return false;
    }

    property_get_gst_tolerance(&error);
    if (error) {
        cerr << "RVS-GST: action: " << action_name <<
            "  invalid '" << RVS_CONF_TOLERANCE_KEY;
        return false;
    }

    property_get_gst_gflops_greedy_strategy(&error);
    return true;
}

/**
 * @brief reads all common configuration keys from
 * the module's properties collection
 * @return true if no fatal error occured, false otherwise
 */
bool action::get_all_common_config_keys(void) {
    string msg, sdevid, sdev;
    int error;

    // get <device> property value (a list of gpu id)
    if (has_property("device", sdev)) {
        device_all_selected = property_get_device(&error);
        if (error) {  // log the error & abort GST
            cerr << "RVS-GST: action: " << action_name <<
                "  invalid 'device' key value " << sdev << std::endl;
            return false;
        }
    } else {
        cerr << "RVS-GST: action: " << action_name <<
            "  key 'device' was not found" << std::endl;
        return false;
    }

    // get the <deviceid> property value
    if (has_property("deviceid", sdevid)) {
        int devid = property_get_deviceid(&error);
        if (!error) {
            if (devid != -1) {
                deviceid = static_cast<uint16_t>(devid);
                device_id_filtering = true;
            }
        } else {
            cerr << "RVS-GST: action: " << action_name <<
                "  invalid 'deviceid' key value " << sdevid << std::endl;
            return false;
        }
    }

    property_get_run_parallel(&error);
    if (error) {
        cerr << "RVS-GST: action: " << action_name <<
            "  invalid '" << RVS_CONF_PARALLEL_KEY;
        return false;
    }

    property_get_run_count(&error);
    if (error) {
        cerr << "RVS-GST: action: " << action_name <<
            "  invalid '" << RVS_CONF_COUNT_KEY;
        return false;
    }

    property_get_run_wait(&error);
    if (error) {
        cerr << "RVS-GST: action: " << action_name <<
            "  invalid '" << RVS_CONF_WAIT_KEY;
        return false;
    }

    property_get_run_duration(&error);
    if (error) {
        cerr << "RVS-GST: action: " << action_name <<
            "  invalid '" << RVS_CONF_DURATION_KEY;
        return false;
    }

    return true;
}

/**
 * @brief runs the whole GST logic
 * @return run result
 */
int action::run(void) {
    string msg;
    bool amd_gpus_found = false;
    int hip_num_gpu_devices, error;
    vector<uint16_t> gpus_location_id, gpus_device_id, gpus_id;
    map<int, uint16_t> gst_gpus_device_index;

    // get the action name
    rvs::actionbase::property_get_action_name(&error);
    if(error == 2) {
      msg = "action field is missing in gst module";
      log(msg.c_str(), rvs::logerror);
      return -1;
    }
    

    device_all_selected = false;
    device_id_filtering = false;

<<<<<<< HEAD
    init_json_logging();
=======
    property_get_action_name(&error);
    if (error) {
        cerr << "RVS-GST: action name cannot be empty";
        return -1;
    }

    // check for -j flag (json logging)
    if (property.find("cli.-j") != property.end())
        bjson = true;
>>>>>>> 96831c44

    hipGetDeviceCount(&hip_num_gpu_devices);
    if (hip_num_gpu_devices == 0) {  // no AMD compatible GPU
        msg = action_name + " " + MODULE_NAME + " " + GST_NO_COMPATIBLE_GPUS;
        log(msg.c_str(), rvs::logerror);

        if (bjson) {
            unsigned int sec;
            unsigned int usec;
            rvs::lp::get_ticks(sec, usec);
            void *json_root_node = rvs::lp::LogRecordCreate(MODULE_NAME,
                            action_name.c_str(), rvs::loginfo, sec, usec);
            if (!json_root_node) {
                // log the error
                string msg = action_name + " " + MODULE_NAME + " "
                                            + JSON_CREATE_NODE_ERROR;
                log(msg.c_str(), rvs::logerror);
                return 0;
            }

            rvs::lp::AddString(json_root_node, "ERROR", GST_NO_COMPATIBLE_GPUS);
            rvs::lp::LogRecordFlush(json_root_node);
        }

        return 0;
    }

    if (!get_all_common_config_keys())
        return -1;
    if (!get_all_gst_config_keys())
        return -1;

    if (gst_run_duration_ms > 0 && (gst_run_duration_ms < gst_ramp_interval)) {
        cerr << "RVS-GST: action: " << action_name <<
            "  'duration' cannot be less than 'ramp_interval'" << std::endl;
        return -1;
    }

    // get all gpu_id for all AMD compatible GPUs that are registered
    // into the system, via kfd querying
    gpu_get_all_gpu_id(gpus_id);
    // get all GPU location_id (all values are unique and point to the sysfs)
    // this list is "synced" (in regards to the elements position) with gpus_id
    gpu_get_all_location_id(gpus_location_id);
    // get all GPU device_id
    // this list is "synced" (in regards to the elements position) with gpus_id
    gpu_get_all_device_id(gpus_device_id);

    if (gpus_id.empty() || gpus_location_id.empty() || gpus_device_id.empty()) {
        // basically, if we got to this point then gpus_id, gpus_location_id
        // and gpus_device_id lists cannot be empty unless an error occurred
        // while querying the kfd
        cerr << "RVS-GST: action: " << action_name << " " <<
                KFD_QUERYING_ERROR << std::endl;
        return -1;
    }


    // get the other action/GST related properties
    rvs::actionbase::property_get_run_parallel(&error);
    if (error == 1) {
      msg = "run parallel field is not in the correct format in gst module";
      log(msg.c_str(), rvs::loginfo);
    }
    
    
    rvs::actionbase::property_get_run_count(&error);
    if (error == 1) {
      msg = "count field is not in the correct format  in gst module";
      log(msg.c_str(), rvs::loginfo);
    }
    rvs::actionbase::property_get_run_wait(&error);
    if (error == 1) {
      msg = "wait field is not in the correct format in gst module";
      log(msg.c_str(), rvs::loginfo);
    }
    rvs::actionbase::property_get_run_duration(&error);
    if (error == 1) {
      msg = "wait field is not in the correct format in gst module";
      log(msg.c_str(), rvs::loginfo);
    }
    else if(error == 2) {
      msg = "wait field is missing in gst module";
      log(msg.c_str(), rvs::loginfo);
    }
    property_get_gst_ramp_interval(&error);
    if (error) {
      cerr << "RVS-GST: action: " << action_name <<
      "  invalid '" << RVS_CONF_RAMP_INTERVAL_KEY;
      return false;
    }
    property_get_gst_log_interval(&error);
    if (error) {
      cerr << "RVS-GST: action: " << action_name <<
      "  invalid '" << RVS_CONF_LOG_INTERVAL_KEY;
      return false;
    }
    property_get_gst_max_violations(&error);
    if (error) {
      cerr << "RVS-GST: action: " << action_name <<
      "  invalid '" << RVS_CONF_MAX_VIOLATIONS_KEY;
      return false;
    }
    property_get_gst_copy_matrix(&error);
    if (error) {
      cerr << "RVS-GST: action: " << action_name <<
      "  invalid '" << RVS_CONF_COPY_MATRIX_KEY;
      return false;
    }
    property_get_gst_tolerance(&error);
    if (error) {
      cerr << "RVS-GST: action: " << action_name <<
      "  invalid '" << RVS_CONF_TOLERANCE_KEY;
      return false;
    }

    // iterate over available & compatible AMD GPUs
    for (int i = 0; i < hip_num_gpu_devices; i++) {
        // get GPU device properties
        hipDeviceProp_t props;
        hipGetDeviceProperties(&props, i);

        // compute device location_id (needed in order to identify this device
        // in the gpus_id/gpus_device_id list
        unsigned int dev_location_id =
            ((((unsigned int) (props.pciBusID)) << 8) | (props.pciDeviceID));

        vector<uint16_t>::iterator it_location_id = find(
                    gpus_location_id.begin(), gpus_location_id.end(),
                        dev_location_id);

        uint16_t index_loc_id = std::distance(gpus_location_id.begin(),
                                              it_location_id);

        // check for deviceid filtering
        if (!device_id_filtering ||
            (device_id_filtering && gpus_device_id.at(index_loc_id)
                                                        == deviceid)) {
            // check if this GPU is part of the GPU stress test
            // (either device: all or the gpu_id is in
            // the device: <gpu id> list
            bool cur_gpu_selected = false;
            uint16_t gpu_id = gpus_id.at(index_loc_id);
            if (device_all_selected) {
                cur_gpu_selected = true;
            } else {
                // search for this gpu in the list
                // provided under the <device> property
                vector<string>::iterator it_gpu_id = find(
                    device_prop_gpu_id_list.begin(),
                    device_prop_gpu_id_list.end(),
                    std::to_string(gpu_id));

                if (it_gpu_id != device_prop_gpu_id_list.end())
                    cur_gpu_selected = true;
            }

            if (cur_gpu_selected) {
                gst_gpus_device_index.insert
                    (std::pair<int, uint16_t>(i, gpus_id.at(index_loc_id)));
                amd_gpus_found = true;
            }
        }
    }

    if (amd_gpus_found) {
        if (do_gpu_stress_test(gst_gpus_device_index))
            return 0;
        return -1;
    }

    return 0;
}<|MERGE_RESOLUTION|>--- conflicted
+++ resolved
@@ -445,29 +445,17 @@
 
     // get the action name
     rvs::actionbase::property_get_action_name(&error);
-    if(error == 2) {
+    if (error == 2) {
       msg = "action field is missing in gst module";
       log(msg.c_str(), rvs::logerror);
       return -1;
     }
-    
 
     device_all_selected = false;
     device_id_filtering = false;
 
-<<<<<<< HEAD
-    init_json_logging();
-=======
-    property_get_action_name(&error);
-    if (error) {
-        cerr << "RVS-GST: action name cannot be empty";
-        return -1;
-    }
-
-    // check for -j flag (json logging)
     if (property.find("cli.-j") != property.end())
-        bjson = true;
->>>>>>> 96831c44
+      bjson = true;
 
     hipGetDeviceCount(&hip_num_gpu_devices);
     if (hip_num_gpu_devices == 0) {  // no AMD compatible GPU
@@ -491,7 +479,6 @@
             rvs::lp::AddString(json_root_node, "ERROR", GST_NO_COMPATIBLE_GPUS);
             rvs::lp::LogRecordFlush(json_root_node);
         }
-
         return 0;
     }
 
@@ -525,15 +512,12 @@
         return -1;
     }
 
-
     // get the other action/GST related properties
     rvs::actionbase::property_get_run_parallel(&error);
     if (error == 1) {
       msg = "run parallel field is not in the correct format in gst module";
       log(msg.c_str(), rvs::loginfo);
     }
-    
-    
     rvs::actionbase::property_get_run_count(&error);
     if (error == 1) {
       msg = "count field is not in the correct format  in gst module";
@@ -548,8 +532,7 @@
     if (error == 1) {
       msg = "wait field is not in the correct format in gst module";
       log(msg.c_str(), rvs::loginfo);
-    }
-    else if(error == 2) {
+    } else if (error == 2) {
       msg = "wait field is missing in gst module";
       log(msg.c_str(), rvs::loginfo);
     }
