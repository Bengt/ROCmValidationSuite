

#ifndef ACTION_H_
#define ACTION_H_

#include <stdlib.h>
#include <assert.h>
#include <algorithm>
#include <unistd.h>
#include <cctype>
#include <sstream>
#include <limits>

#include "rvsactionbase.h"
#include "hsa/hsa.h"
#include "hsa/hsa_ext_amd.h"

using std::string;
using std::vector;

/**
 * @class action
 * @ingroup PQT
 *
 * @brief PQT action implementation class
 *
 * Derives from rvs::actionbase and implements actual action functionality
 * in its run() method.
 *
 */
class action : public rvs::actionbase
{
 public:
  action();
  virtual ~action();

  virtual int run(void);
  
  // agent structure
  struct AgentInformation {
    // global agent information
    hsa_agent_t                   agent;
    string                        agent_name;
    string                        agent_device_type;
    // System region
    hsa_amd_memory_pool_t         sys_pool;
    // Memory region
    vector<hsa_amd_memory_pool_t> mem_pool_list;
    vector<size_t>                max_size_list;
  };


  // The values are in megabytes at allocation time
  const uint32_t DEFAULT_SIZE_LIST[20] = {  1 * 1024,
                                            2 * 1024,
                                            4 * 1024,
                                            8 * 1024,
                                            16 * 1024,
                                            32 * 1024,
                                            64 * 1024,
                                            128 * 1024,
                                            256 * 1024,
                                            512 * 1024,
                                            1 * 1024 * 1024,
                                            2 * 1024 * 1024,
                                            4 * 1024 * 1024,
                                            8 * 1024 * 1024,
                                            16 * 1024 * 1024,
                                            32 * 1024 * 1024,
                                            64 * 1024 * 1024,
                                            128 * 1024 * 1024,
                                            256 * 1024 * 1024,
                                            512 * 1024 * 1024 };  
  
  // List of sizes to use in copy and read/write transactions
  // Size is specified in terms of Megabytes
  vector<uint32_t> size_list;
                                   
  // TODO add info
  vector<AgentInformation> agent_list;
  vector<AgentInformation> gpu_list;
  vector<AgentInformation> cpu_list;

  // TODO add info
  // Get all agents
  void GetAgents();
  
  // TODO add info
  // Process one agent and put it in the list
  static hsa_status_t ProcessAgent(hsa_agent_t agent, void* data);
  
  // TODO add info
  // Process one agent and put it in the list
  static hsa_status_t ProcessMemPool(hsa_amd_memory_pool_t pool, void* data);
  
  // TODO add info
  static void print_hsa_status(string message, hsa_status_t st);

<<<<<<< HEAD
  // TODO add info
  void send_p2p_traffic(hsa_agent_t src_agent, hsa_agent_t dst_agent, hsa_amd_memory_pool_t src_buff, hsa_amd_memory_pool_t dst_buff, bool bidirectional, size_t src_max_size, size_t dst_max_size, bool validate);
  
  // TODO add info
  double GetCopyTime(bool bidirectional, hsa_signal_t signal_fwd, hsa_signal_t signal_rev);
  
protected:
  int do_gpu_list(void);
=======
>>>>>>> f2e6e36f
};

#endif /* ACTION_H_ */
<|MERGE_RESOLUTION|>--- conflicted
+++ resolved
@@ -1,112 +1,110 @@
-
-
-#ifndef ACTION_H_
-#define ACTION_H_
-
-#include <stdlib.h>
-#include <assert.h>
-#include <algorithm>
-#include <unistd.h>
-#include <cctype>
-#include <sstream>
-#include <limits>
-
-#include "rvsactionbase.h"
-#include "hsa/hsa.h"
-#include "hsa/hsa_ext_amd.h"
-
-using std::string;
-using std::vector;
-
-/**
- * @class action
- * @ingroup PQT
- *
- * @brief PQT action implementation class
- *
- * Derives from rvs::actionbase and implements actual action functionality
- * in its run() method.
- *
- */
-class action : public rvs::actionbase
-{
- public:
-  action();
-  virtual ~action();
-
-  virtual int run(void);
-  
-  // agent structure
-  struct AgentInformation {
-    // global agent information
-    hsa_agent_t                   agent;
-    string                        agent_name;
-    string                        agent_device_type;
-    // System region
-    hsa_amd_memory_pool_t         sys_pool;
-    // Memory region
-    vector<hsa_amd_memory_pool_t> mem_pool_list;
-    vector<size_t>                max_size_list;
-  };
-
-
-  // The values are in megabytes at allocation time
-  const uint32_t DEFAULT_SIZE_LIST[20] = {  1 * 1024,
-                                            2 * 1024,
-                                            4 * 1024,
-                                            8 * 1024,
-                                            16 * 1024,
-                                            32 * 1024,
-                                            64 * 1024,
-                                            128 * 1024,
-                                            256 * 1024,
-                                            512 * 1024,
-                                            1 * 1024 * 1024,
-                                            2 * 1024 * 1024,
-                                            4 * 1024 * 1024,
-                                            8 * 1024 * 1024,
-                                            16 * 1024 * 1024,
-                                            32 * 1024 * 1024,
-                                            64 * 1024 * 1024,
-                                            128 * 1024 * 1024,
-                                            256 * 1024 * 1024,
-                                            512 * 1024 * 1024 };  
-  
-  // List of sizes to use in copy and read/write transactions
-  // Size is specified in terms of Megabytes
-  vector<uint32_t> size_list;
-                                   
-  // TODO add info
-  vector<AgentInformation> agent_list;
-  vector<AgentInformation> gpu_list;
-  vector<AgentInformation> cpu_list;
-
-  // TODO add info
-  // Get all agents
-  void GetAgents();
-  
-  // TODO add info
-  // Process one agent and put it in the list
-  static hsa_status_t ProcessAgent(hsa_agent_t agent, void* data);
-  
-  // TODO add info
-  // Process one agent and put it in the list
-  static hsa_status_t ProcessMemPool(hsa_amd_memory_pool_t pool, void* data);
-  
-  // TODO add info
-  static void print_hsa_status(string message, hsa_status_t st);
-
-<<<<<<< HEAD
-  // TODO add info
-  void send_p2p_traffic(hsa_agent_t src_agent, hsa_agent_t dst_agent, hsa_amd_memory_pool_t src_buff, hsa_amd_memory_pool_t dst_buff, bool bidirectional, size_t src_max_size, size_t dst_max_size, bool validate);
-  
-  // TODO add info
-  double GetCopyTime(bool bidirectional, hsa_signal_t signal_fwd, hsa_signal_t signal_rev);
-  
-protected:
-  int do_gpu_list(void);
-=======
->>>>>>> f2e6e36f
-};
-
-#endif /* ACTION_H_ */
+
+
+#ifndef ACTION_H_
+#define ACTION_H_
+
+#include <stdlib.h>
+#include <assert.h>
+#include <algorithm>
+#include <unistd.h>
+#include <cctype>
+#include <sstream>
+#include <limits>
+
+#include "rvsactionbase.h"
+#include "hsa/hsa.h"
+#include "hsa/hsa_ext_amd.h"
+
+using std::string;
+using std::vector;
+
+/**
+ * @class action
+ * @ingroup PQT
+ *
+ * @brief PQT action implementation class
+ *
+ * Derives from rvs::actionbase and implements actual action functionality
+ * in its run() method.
+ *
+ */
+class action : public rvs::actionbase
+{
+ public:
+  action();
+  virtual ~action();
+
+  virtual int run(void);
+  
+  // agent structure
+  struct AgentInformation {
+    // global agent information
+    hsa_agent_t                   agent;
+    string                        agent_name;
+    string                        agent_device_type;
+    // System region
+    hsa_amd_memory_pool_t         sys_pool;
+    // Memory region
+    vector<hsa_amd_memory_pool_t> mem_pool_list;
+    vector<size_t>                max_size_list;
+  };
+
+
+  // The values are in megabytes at allocation time
+  const uint32_t DEFAULT_SIZE_LIST[20] = {  1 * 1024,
+                                            2 * 1024,
+                                            4 * 1024,
+                                            8 * 1024,
+                                            16 * 1024,
+                                            32 * 1024,
+                                            64 * 1024,
+                                            128 * 1024,
+                                            256 * 1024,
+                                            512 * 1024,
+                                            1 * 1024 * 1024,
+                                            2 * 1024 * 1024,
+                                            4 * 1024 * 1024,
+                                            8 * 1024 * 1024,
+                                            16 * 1024 * 1024,
+                                            32 * 1024 * 1024,
+                                            64 * 1024 * 1024,
+                                            128 * 1024 * 1024,
+                                            256 * 1024 * 1024,
+                                            512 * 1024 * 1024 };  
+  
+  // List of sizes to use in copy and read/write transactions
+  // Size is specified in terms of Megabytes
+  vector<uint32_t> size_list;
+                                   
+  // TODO add info
+  vector<AgentInformation> agent_list;
+  vector<AgentInformation> gpu_list;
+  vector<AgentInformation> cpu_list;
+
+  // TODO add info
+  // Get all agents
+  void GetAgents();
+  
+  // TODO add info
+  // Process one agent and put it in the list
+  static hsa_status_t ProcessAgent(hsa_agent_t agent, void* data);
+  
+  // TODO add info
+  // Process one agent and put it in the list
+  static hsa_status_t ProcessMemPool(hsa_amd_memory_pool_t pool, void* data);
+  
+  // TODO add info
+  static void print_hsa_status(string message, hsa_status_t st);
+
+  // TODO add info
+  void send_p2p_traffic(hsa_agent_t src_agent, hsa_agent_t dst_agent, hsa_amd_memory_pool_t src_buff, hsa_amd_memory_pool_t dst_buff, bool bidirectional, size_t src_max_size, size_t dst_max_size, bool validate);
+  
+  // TODO add info
+  double GetCopyTime(bool bidirectional, hsa_signal_t signal_fwd, hsa_signal_t signal_rev);
+  
+protected:
+  int do_gpu_list(void);
+
+};
+
+#endif /* ACTION_H_ */