/********************************************************************************
 *
 * Copyright (c) 2018 ROCm Developer Tools
 *
 * MIT LICENSE:
 * Permission is hereby granted, free of charge, to any person obtaining a copy of
 * this software and associated documentation files (the "Software"), to deal in
 * the Software without restriction, including without limitation the rights to
 * use, copy, modify, merge, publish, distribute, sublicense, and/or sell copies
 * of the Software, and to permit persons to whom the Software is furnished to do
 * so, subject to the following conditions:
 *
 * The above copyright notice and this permission notice shall be included in all
 * copies or substantial portions of the Software.
 *
 * THE SOFTWARE IS PROVIDED "AS IS", WITHOUT WARRANTY OF ANY KIND, EXPRESS OR
 * IMPLIED, INCLUDING BUT NOT LIMITED TO THE WARRANTIES OF MERCHANTABILITY,
 * FITNESS FOR A PARTICULAR PURPOSE AND NONINFRINGEMENT.  IN NO EVENT SHALL THE
 * AUTHORS OR COPYRIGHT HOLDERS BE LIABLE FOR ANY CLAIM, DAMAGES OR OTHER
 * LIABILITY, WHETHER IN AN ACTION OF CONTRACT, TORT OR OTHERWISE, ARISING FROM,
 * OUT OF OR IN CONNECTION WITH THE SOFTWARE OR THE USE OR OTHER DEALINGS IN THE
 * SOFTWARE.
 *
 *******************************************************************************/
#include "action.h"

extern "C" {
#include <pci/pci.h>
#include <linux/pci.h>
}

#include <iostream>
#include <algorithm>
#include <stdio.h>
#include <stdlib.h>
#include <cstring>

#include "rvs_module.h"
#include "worker.h"
#include "pci_caps.h"
#include "gpu_util.h"
#include "rvsloglp.h"

//  static Worker* pworker;  //FIXME

//! Default constructor
action::action() {
}

//! Default destructor
action::~action() {
  property.clear();
}

/**
 * @brief Implements action functionality
 *
 * @return 0 - success. non-zero otherwise
 *
 * */
int action::run(void) {
  hsa_agent_t src_agent, dst_agent;
  hsa_amd_memory_pool_t src_buff, dst_buff;
  size_t src_max_size, dst_max_size;
//   bool bidirectional;
  string log_msg;
  
  log("[PQT] in run()", rvs::logdebug);
  
  // get all the agents
  GetAgents();
  
  rvs::lp::Log("[PQT] gpu_list.size() = " + std::to_string(gpu_list.size()), rvs::logdebug);
  for (uint32_t i = 0; i < gpu_list.size(); i++) {
    for (uint32_t j = 0; j < gpu_list.size(); j++) {
      if (i == j) { continue; };
      for (uint32_t n = 0; n < gpu_list[i].mem_pool_list.size(); n++) {      
        for (uint32_t m = 0; m < gpu_list[j].mem_pool_list.size(); m++) {
          src_agent    = gpu_list[i].agent;
          dst_agent    = gpu_list[j].agent;
          src_buff     = gpu_list[i].mem_pool_list[n];
          dst_buff     = gpu_list[j].mem_pool_list[m];
          src_max_size = gpu_list[i].max_size_list[n];
          dst_max_size = gpu_list[j].max_size_list[m];
          // print
          log_msg = "[PQT] src = " + gpu_list[i].agent_name + " / " + gpu_list[i].agent_device_type + " and dst = " + gpu_list[j].agent_name + " / " + gpu_list[j].agent_device_type;
          log(log_msg.c_str(), rvs::logdebug);
          // send p2p traffic (unidirectional)
          send_p2p_traffic(src_agent, dst_agent, src_buff, dst_buff, false, src_max_size, dst_max_size, false);
          // send p2p traffic (bidirectional)
          send_p2p_traffic(src_agent, dst_agent, src_buff, dst_buff, true, src_max_size, dst_max_size, false);          
        }
      }
    }
  } 
  
  rvs::lp::Log("[PQT] Test DONE", rvs::logdebug);
  
  return 0;
}
<<<<<<< HEAD

/**
 * @brief Lists AMD GPUs
 *
 * Functionality:
 *
 * Lists all AMD GPUs present in the system.
 *
 * @return 0 - success. non-zero otherwise
 *
 * */
int action::do_gpu_list() {
  log("[PQT] in do_gpu_list()", rvs::logdebug);

  return 0;
}

// TODO add info
void action::print_hsa_status(string message, hsa_status_t st) {
  string log_msg = message;
  // skip successfull messages
  if (st == HSA_STATUS_SUCCESS) {
    return;
  }
  switch (st) {
    case HSA_STATUS_SUCCESS : {
      log_msg = message + " The function has been executed successfully.";
      break;
    };
    case HSA_STATUS_INFO_BREAK : {
      log_msg = message + " A traversal over a list of elements has been interrupted by the application before completing.";
      break;
    };
    case HSA_STATUS_ERROR : {
      log_msg = message + " A generic error has occurred.";
      break;
    };
    case HSA_STATUS_ERROR_INVALID_ARGUMENT : {
      log_msg = message + " One of the actual arguments does not meet a precondition stated in the documentation of the corresponding formal argument.";
      break;
    };
    case HSA_STATUS_ERROR_INVALID_QUEUE_CREATION : {
      log_msg = message + " The requested queue creation is not valid.";
      break;
    };
    case HSA_STATUS_ERROR_INVALID_ALLOCATION : {
      log_msg = message + " The requested allocation is not valid.";
      break;
    };
    case HSA_STATUS_ERROR_INVALID_AGENT : {
      log_msg = message + " The agent is invalid.";
      break;
    };
    case HSA_STATUS_ERROR_INVALID_REGION : {
      log_msg = message + " The memory region is invalid.";
      break;
    };
    case HSA_STATUS_ERROR_INVALID_SIGNAL : {
      log_msg = message + " The signal is invalid.";
      break;
    };
    case HSA_STATUS_ERROR_INVALID_QUEUE : {
      log_msg = message + " The queue is invalid.";
      break;
    };
    case HSA_STATUS_ERROR_OUT_OF_RESOURCES : {
      log_msg = message + " The HSA runtime failed to allocate the necessary resources. This error may also occur when the HSA runtime needs to spawn threads or create internal OS-specific events.";
      break;
    };    
    case HSA_STATUS_ERROR_INVALID_PACKET_FORMAT : {
      log_msg = message + " The AQL packet is malformed.";
      break;
    };
    case HSA_STATUS_ERROR_RESOURCE_FREE : {
      log_msg = message + " An error has been detected while releasing a resource.";
      break;
    };
    case HSA_STATUS_ERROR_NOT_INITIALIZED : {
      log_msg = message + " An API other than ::hsa_init has been invoked while the reference count of the HSA runtime is 0.";
      break;
    };
    case HSA_STATUS_ERROR_REFCOUNT_OVERFLOW : {
      log_msg = message + " The maximum reference count for the object has been reached.";
      break;
    };
    case HSA_STATUS_ERROR_INCOMPATIBLE_ARGUMENTS : {
      log_msg = message + " The arguments passed to a functions are not compatible.";
      break;
    };
    case HSA_STATUS_ERROR_INVALID_INDEX : {
      log_msg = message + " The index is invalid.";
      break;
    };    
    case HSA_STATUS_ERROR_INVALID_ISA : {
      log_msg = message + " The instruction set architecture is invalid.";
      break;
    };
    case HSA_STATUS_ERROR_INVALID_ISA_NAME : {
      log_msg = message + " The instruction set architecture name is invalid.";
      break;
    };
    case HSA_STATUS_ERROR_INVALID_CODE_OBJECT : {
      log_msg = message + " The code object is invalid.";
      break;
    };
    case HSA_STATUS_ERROR_INVALID_EXECUTABLE : {
      log_msg = message + " The executable is invalid.";
      break;
    };
    case HSA_STATUS_ERROR_FROZEN_EXECUTABLE : {
      log_msg = message + " The executable is frozen.";
      break;
    };
    case HSA_STATUS_ERROR_INVALID_SYMBOL_NAME : {
      log_msg = message + " There is no symbol with the given name.";
      break;
    };    
    case HSA_STATUS_ERROR_VARIABLE_ALREADY_DEFINED : {
      log_msg = message + " The variable is already defined.";
      break;
    };
    case HSA_STATUS_ERROR_VARIABLE_UNDEFINED : {
      log_msg = message + " The variable is undefined.";
      break;
    };
    case HSA_STATUS_ERROR_EXCEPTION : {
      log_msg = message + " An HSAIL operation resulted on a hardware exception.";
      break;
    };
    default : {
      log_msg = message + " Unknown error.";
      break;      
    }
  };
  log(log_msg.c_str(), rvs::logdebug);
}


/**
 * @brief Fetch all hsa_agents
 *
 * Functionality:
 *
 * Fetch all CPUs and GPUs present in the system.
 *
 * @return void
 *
 * */
void action::GetAgents() {
  hsa_status_t status;
  string log_msg;
  
  // Initialize Roc Runtime
  log("[PQT] Before hsa_init ...", rvs::logdebug);
  status = hsa_init();
  log("[PQT] After hsa_init ...", rvs::logdebug);
  print_hsa_status("[PQT] GetAgents - hsa_init()", status);
  
  // Initialize profiling
  log("[PQT] Before hsa_amd_profiling_async_copy_enable ...", rvs::logdebug);
  status = hsa_amd_profiling_async_copy_enable(true);
  log("[PQT] Before hsa_amd_profiling_async_copy_enable ...", rvs::logdebug);    
  print_hsa_status("[PQT] GetAgents - hsa_amd_profiling_async_copy_enable()", status);  
  
  // Populate the lists of agents
  log("[PQT] Before hsa_iterate_agents ...", rvs::logdebug);
  status = hsa_iterate_agents(ProcessAgent, &agent_list);
  log("[PQT] After hsa_iterate_agents ...", rvs::logdebug);
  print_hsa_status("[PQT] GetAgents - hsa_iterate_agents()", status);
    
  for (uint32_t i = 0; i < agent_list.size(); i++) {
    log("[PQT] ===================================================================================================================", rvs::logdebug);
    log_msg = "[PQT] GetAgents - agent with name = "  + agent_list[i].agent_name + " and device_type = " + agent_list[i].agent_device_type;
    log(log_msg.c_str(), rvs::logdebug);
    log("[PQT] ===================================================================================================================", rvs::logdebug);
    
    // Populate the list of memory pools
    log("[PQT] Before hsa_amd_agent_iterate_memory_pools ...", rvs::logdebug);
    status = hsa_amd_agent_iterate_memory_pools(agent_list[i].agent, ProcessMemPool, &agent_list[i]);
    log("[PQT] After hsa_amd_agent_iterate_memory_pools ...", rvs::logdebug);
    print_hsa_status("[PQT] GetAgents - hsa_amd_agent_iterate_memory_pools()", status);
   
    // separate the lists
    if (agent_list[i].agent_device_type == "CPU") {
      cpu_list.push_back(agent_list[i]);
    } else if (agent_list[i].agent_device_type == "GPU") {
      gpu_list.push_back(agent_list[i]);
    }
  }

  // Initialize the list of buffer sizes to use in copy/read/write operations
  // For All Copy operations use only one buffer size
  if (size_list.size() == 0) {
    uint32_t size_len = sizeof(DEFAULT_SIZE_LIST)/sizeof(uint32_t);
    for (uint32_t idx = 0; idx < size_len; idx++) {
      size_list.push_back(DEFAULT_SIZE_LIST[idx]);
    }
  } else {
    uint32_t size_len = size_list.size();
    for (uint32_t idx = 0; idx < size_len; idx++) {
      size_list[idx] = size_list[idx] * 1024 * 1024;
    }
  }
  std::sort(size_list.begin(), size_list.end());
}

/**
 * @brief Process individual hsa_agent
 *
 * Functionality:
 *
 * Process a single CPUs or GPUs hsa_agent_t
 *
 * @return hsa_status_t
 *
 * */
hsa_status_t action::ProcessAgent(hsa_agent_t agent, void* data) {
  hsa_status_t status;
  char agent_name[64];
  hsa_device_type_t device_type;
  string log_msg, log_agent_name;
  AgentInformation agent_info;
  
  // get agent list
  vector<AgentInformation>* agent_l = reinterpret_cast<vector<AgentInformation>*>(data);
  
  log("[PQT] Called ProcessAgent() ...", rvs::logdebug);
  
  // Get the name of the agent
  status = hsa_agent_get_info(agent, HSA_AGENT_INFO_NAME, agent_name);
  print_hsa_status("[PQT] ProcessAgent - hsa_agent_get_info()", status);

  // Get device type
  status = hsa_agent_get_info(agent, HSA_AGENT_INFO_DEVICE, &device_type);
  print_hsa_status("[PQT] ProcessAgent - hsa_agent_get_info()", status);
  
  log_agent_name = agent_name;
  log_msg = "[PQT] Found agent with name = "  + log_agent_name + " and device_type = ";
  switch (device_type) {
    case HSA_DEVICE_TYPE_CPU : {
      agent_info.agent_device_type = "CPU";
      log_msg = log_msg + "CPU.";
      break;
    };
    case HSA_DEVICE_TYPE_GPU : {
      agent_info.agent_device_type = "GPU";
      log_msg = log_msg + "GPU.";
      break;
    };
    case HSA_DEVICE_TYPE_DSP : {
      agent_info.agent_device_type = "DSP";
      log_msg = log_msg + "DSP.";
      break;
    };
  };
  log(log_msg.c_str(), rvs::logdebug);
  // add agent to list
  agent_info.agent = agent;
  agent_info.agent_name = log_agent_name;
  agent_l->push_back(agent_info);

  return HSA_STATUS_SUCCESS;
}

/**
 * @brief Process hsa_agent memory pool
 *
 * Functionality:
 *
 * Process agents memory pools
 *
 * @return hsa_status_t
 *
 * */
hsa_status_t action::ProcessMemPool(hsa_amd_memory_pool_t pool, void* data) {
  hsa_status_t status;

  // get current agents memory pools
  AgentInformation* agent_info = reinterpret_cast<AgentInformation*>(data);

  // Query pools' segment, report only pools from global segment
  hsa_amd_segment_t segment;
  status = hsa_amd_memory_pool_get_info(pool, HSA_AMD_MEMORY_POOL_INFO_SEGMENT, &segment);
  print_hsa_status("[PQT] ProcessMemPool - hsa_amd_memory_pool_get_info(HSA_AMD_MEMORY_POOL_INFO_SEGMENT)", status);
  if (HSA_AMD_SEGMENT_GLOBAL != segment) {
    return HSA_STATUS_SUCCESS;
  }

  // Determine if allocation is allowed in this pool
  // Report only pools that allow an alloction by user
  bool alloc = false;
  status = hsa_amd_memory_pool_get_info(pool, HSA_AMD_MEMORY_POOL_INFO_RUNTIME_ALLOC_ALLOWED, &alloc);
  print_hsa_status("[PQT] ProcessMemPool - hsa_amd_memory_pool_get_info(HSA_AMD_MEMORY_POOL_INFO_RUNTIME_ALLOC_ALLOWED)", status);
  if (alloc != true) {
    return HSA_STATUS_SUCCESS;
  }

  // Query the max allocatable size
  size_t max_size = 0;
  status = hsa_amd_memory_pool_get_info(pool, HSA_AMD_MEMORY_POOL_INFO_SIZE, &max_size);
  print_hsa_status("[PQT] ProcessMemPool - hsa_amd_memory_pool_get_info(HSA_AMD_MEMORY_POOL_INFO_SIZE)", status);
  agent_info->max_size_list.push_back(max_size);

  // Determine if the pools is accessible to all agents
  bool access_to_all = false;
  status = hsa_amd_memory_pool_get_info(pool, HSA_AMD_MEMORY_POOL_INFO_ACCESSIBLE_BY_ALL, &access_to_all);
  print_hsa_status("[PQT] ProcessMemPool - hsa_amd_memory_pool_get_info(HSA_AMD_MEMORY_POOL_INFO_ACCESSIBLE_BY_ALL)", status);

  // Determine type of access to owner agent
  hsa_amd_memory_pool_access_t owner_access;
  hsa_agent_t agent = agent_info->agent;
  status = hsa_amd_agent_memory_pool_get_info(agent, pool, HSA_AMD_AGENT_MEMORY_POOL_INFO_ACCESS, &owner_access);
  print_hsa_status("[PQT] ProcessMemPool - hsa_amd_memory_pool_get_info(HSA_AMD_AGENT_MEMORY_POOL_INFO_ACCESS)", status);

  // Determine if the pool is fine-grained or coarse-grained
  uint32_t flag = 0;
  status = hsa_amd_memory_pool_get_info(pool, HSA_AMD_MEMORY_POOL_INFO_GLOBAL_FLAGS, &flag);
  print_hsa_status("[PQT] ProcessMemPool - hsa_amd_memory_pool_get_info(HSA_AMD_MEMORY_POOL_INFO_GLOBAL_FLAGS)", status);
  bool is_kernarg = (HSA_AMD_MEMORY_POOL_GLOBAL_FLAG_KERNARG_INIT & flag);
//   bool is_fine_grained = (HSA_AMD_MEMORY_POOL_GLOBAL_FLAG_FINE_GRAINED & flag);

  // Update the pool handle for system memory if kernarg is true
  log("[PQT] *******************************************************************************************************************", rvs::logdebug);  
  if (is_kernarg) {
    agent_info->sys_pool = pool;
    log("[PQT] Found system memory region", rvs::logdebug);
  } else if (owner_access != HSA_AMD_MEMORY_POOL_ACCESS_NEVER_ALLOWED) {
    agent_info->mem_pool_list.push_back(pool);
    log("[PQT] Found regular memory region", rvs::logdebug);
  }
  log("[PQT] *******************************************************************************************************************", rvs::logdebug);

  return HSA_STATUS_SUCCESS;
}


// TODO info
double action::GetCopyTime(bool bidirectional, hsa_signal_t signal_fwd, hsa_signal_t signal_rev) {
  hsa_status_t status;
  // Obtain time taken for forward copy
  hsa_amd_profiling_async_copy_time_t async_time_fwd = {0};
  status = hsa_amd_profiling_get_async_copy_time(signal_fwd, &async_time_fwd);
  print_hsa_status("[PQT] GetCopyTime - hsa_amd_profiling_get_async_copy_time(forward)", status);
  if (bidirectional == false) {
    return(async_time_fwd.end - async_time_fwd.start);
  }

  hsa_amd_profiling_async_copy_time_t async_time_rev = {0};
  status = hsa_amd_profiling_get_async_copy_time(signal_rev, &async_time_rev);
  print_hsa_status("[PQT] GetCopyTime - hsa_amd_profiling_get_async_copy_time(backward)", status);
  double start = std::min(async_time_fwd.start, async_time_rev.start);
  double end = std::max(async_time_fwd.end, async_time_rev.end);
  return(end - start);
}


// TODO info
/**
 * @brief Process hsa_agent memory pool
 *
 * Functionality:
 *
 * Process agents memory pools
 *
 * @return hsa_status_t
 *
 * */
void action::send_p2p_traffic(hsa_agent_t src_agent, hsa_agent_t dst_agent, hsa_amd_memory_pool_t src_buff, hsa_amd_memory_pool_t dst_buff, bool bidirectional, size_t src_max_size, size_t dst_max_size, bool validate) {
  hsa_status_t status;
  void* src_pool_pointer_fwd;
  void* dst_pool_pointer_fwd;
  void* src_pool_pointer_rev;
  void* dst_pool_pointer_rev;  
  string log_msg;
  hsa_signal_t signal_fwd, signal_rev;
  char s_buff[256];
  uint64_t total_size = 0;
  double total_time = 0;  
  double curr_time;
  double bandwidth;
  
  log("[PQT] +++++++++++++++++++++++++++++++++++++++++++++++++++++++++++++++++++++++++++++++++++++++++++++++++++++++++++++++++++", rvs::logdebug);
  log("[PQT] send_p2p_traffic called ... ", rvs::logdebug);
  log("[PQT] +++++++++++++++++++++++++++++++++++++++++++++++++++++++++++++++++++++++++++++++++++++++++++++++++++++++++++++++++++", rvs::logdebug);

  snprintf(s_buff, sizeof(s_buff), "%lX", src_agent.handle);
  rvs::lp::Log(std::string("src_agent = ") + s_buff, rvs::logdebug);

  snprintf(s_buff, sizeof(s_buff), "%lX", dst_agent.handle);
  rvs::lp::Log(std::string("dst_agent = ") + s_buff, rvs::logdebug);

  // Initialize size of buffer to equal the largest element of allocation
  uint32_t size_len = size_list.size();

  // Iterate through the differnt buffer sizes to
  // compute the bandwidth as determined by copy
  for (uint32_t idx = 0; idx < size_len; idx++) {
    
    // This should not be happening
    uint32_t curr_size = size_list[idx];
    if (curr_size > src_max_size || curr_size > dst_max_size) {
      break;
    }  

    // print current size
    log("[PQT] -----------------------------------------------------------------------------------", rvs::logdebug);
    log_msg = "[PQT] send_p2p_traffic - curr_size = " + std::to_string(curr_size) + " Bytes";
    log(log_msg.c_str(), rvs::logdebug);
    log("[PQT] -----------------------------------------------------------------------------------", rvs::logdebug);  

    // Allocate buffers in src and dst pools
    status = hsa_amd_memory_pool_allocate(src_buff, curr_size, 0, (void**)&src_pool_pointer_fwd);
    print_hsa_status("[PQT] send_p2p_traffic - hsa_amd_memory_pool_allocate(SRC)", status);
    snprintf(s_buff, sizeof(s_buff), "%p", src_pool_pointer_fwd);
    rvs::lp::Log(std::string("src_pool_pointer_fwd = ") + s_buff, rvs::logdebug);

    status = hsa_amd_memory_pool_allocate(dst_buff, curr_size, 0, (void**)&dst_pool_pointer_fwd);
    print_hsa_status("[PQT] send_p2p_traffic - hsa_amd_memory_pool_allocate(DST)", status);
    snprintf(s_buff, sizeof(s_buff), "%p", dst_pool_pointer_fwd);
    rvs::lp::Log(std::string("dst_pool_pointer_fwd = ") + s_buff, rvs::logdebug);

    if (bidirectional == true) {
      status = hsa_amd_memory_pool_allocate(src_buff, curr_size, 0, (void**)&src_pool_pointer_rev);
      print_hsa_status("[PQT] send_p2p_traffic BIDIRECTIONAL - hsa_amd_memory_pool_allocate(SRC)", status);
      snprintf(s_buff, sizeof(s_buff), "%p", src_pool_pointer_rev);
      rvs::lp::Log(std::string("src_pool_pointer_rev = ") + s_buff, rvs::logdebug);

      status = hsa_amd_memory_pool_allocate(dst_buff, curr_size, 0, (void**)&dst_pool_pointer_rev);
      print_hsa_status("[PQT] send_p2p_traffic BIDIRECTIONAL - hsa_amd_memory_pool_allocate(DST)", status);
      snprintf(s_buff, sizeof(s_buff), "%p", dst_pool_pointer_rev);
      rvs::lp::Log(std::string("dst_pool_pointer_rev = ") + s_buff, rvs::logdebug);
    }
      
    
    // Initialize buffers if validate is used
    if (validate == true) {
      std::memset(src_pool_pointer_fwd, 0xA5, curr_size);
      std::memset(dst_pool_pointer_fwd, 0x5A, curr_size);
      
      if (bidirectional == true) {
        std::memset(src_pool_pointer_rev, 0xA5, curr_size);
        std::memset(dst_pool_pointer_rev, 0x5A, curr_size);
      }
    }

    // Create a signal to wait on copy operation
    // hsa_signal_create(hsa_signal_value_t initial_value, uint32_t num_consumers, const hsa_agent_t *consumers, hsa_signal_t *signal)
    status = hsa_signal_create(1, 0, NULL, &signal_fwd);
    print_hsa_status("[PQT] send_p2p_traffic - hsa_signal_create()", status);
    
    // get agent access
    status = hsa_amd_agents_allow_access(1, &src_agent, NULL, dst_pool_pointer_fwd);
    print_hsa_status("[PQT] send_p2p_traffic - hsa_amd_agents_allow_access(SRC)", status);

    status = hsa_amd_agents_allow_access(1, &dst_agent, NULL, src_pool_pointer_fwd);
    print_hsa_status("[PQT] send_p2p_traffic - hsa_amd_agents_allow_access(DST)", status);

    // store signal
    hsa_signal_store_relaxed(signal_fwd, 1);
    
    if (bidirectional == true) {
      status = hsa_signal_create(1, 0, NULL, &signal_rev);
      print_hsa_status("[PQT] send_p2p_traffic BIDIRECTIONAL - hsa_signal_create()", status);
    
      status = hsa_amd_agents_allow_access(1, &src_agent, NULL, dst_pool_pointer_rev);
      print_hsa_status("[PQT] send_p2p_traffic BIDIRECTIONAL - hsa_amd_agents_allow_access(SRC)", status);

      status = hsa_amd_agents_allow_access(1, &dst_agent, NULL, src_pool_pointer_rev);
      print_hsa_status("[PQT] send_p2p_traffic BIDIRECTIONAL - hsa_amd_agents_allow_access(DST)", status);
      
      hsa_signal_store_relaxed(signal_rev, 1);
    }

    // TODO need to check if the combination is unidirectonial or bidirectional
    
    // Determine if accessibility to dst pool for src agent is not denied
    hsa_amd_memory_pool_access_t access;
    status = hsa_amd_agent_memory_pool_get_info(src_agent, dst_buff, HSA_AMD_AGENT_MEMORY_POOL_INFO_ACCESS, &access);
    print_hsa_status("[PQT] send_p2p_traffic - hsa_amd_agent_memory_pool_get_info(SRC->DST)", status);

    if (access == HSA_AMD_MEMORY_POOL_ACCESS_NEVER_ALLOWED) {
      log_msg = "[PQT] send_p2p_traffic - HSA_AMD_MEMORY_POOL_ACCESS_NEVER_ALLOWED for SRC -> DST), so skip it ...";
      log(log_msg.c_str(), rvs::logdebug);
      return;
    }

    if (bidirectional == true) {
      status = hsa_amd_agent_memory_pool_get_info(dst_agent, src_buff, HSA_AMD_AGENT_MEMORY_POOL_INFO_ACCESS, &access);
      print_hsa_status("[PQT] send_p2p_traffic BIDIRECTIONAL - hsa_amd_agent_memory_pool_get_info(DST->SRC)", status);

      if (access == HSA_AMD_MEMORY_POOL_ACCESS_NEVER_ALLOWED) {
        log_msg = "[PQT] send_p2p_traffic BIDIRECTIONAL - HSA_AMD_MEMORY_POOL_ACCESS_NEVER_ALLOWED for DST -> SRC), so skip it ...";
        log(log_msg.c_str(), rvs::logdebug);
        return;
      }
    }
    
    // Add current transfer size
    total_size += curr_size;
    
    // Copy from src into dst buffer
    // hsa_amd_memory_async_copy(void* dst, hsa_agent_t dst_agent, const void* src, hsa_agent_t src_agent, size_t size, uint32_t num_dep_signals, const hsa_signal_t* dep_signals, hsa_signal_t completion_signal)
    status = hsa_amd_memory_async_copy(dst_pool_pointer_fwd, dst_agent, src_pool_pointer_fwd, src_agent, curr_size, 0, NULL, signal_fwd);
    print_hsa_status("[PQT] send_p2p_traffic - hsa_amd_memory_async_copy(SRC -> DST)", status);

    if (bidirectional == true) {
      status = hsa_amd_memory_async_copy(src_pool_pointer_rev, src_agent, dst_pool_pointer_rev, dst_agent, curr_size, 0, NULL, signal_rev);
      print_hsa_status("[PQT] send_p2p_traffic BIDIRECTIONAL - hsa_amd_memory_async_copy(DST -> SRC)", status);      
    }
    
    // Wait for the forward copy operation to complete
    log_msg = "[PQT] send_p2p_traffic - hsa_signal_wait_acquire(SRC -> DST) before ...";
    log(log_msg.c_str(), rvs::logdebug);
    while (hsa_signal_wait_acquire(signal_fwd, HSA_SIGNAL_CONDITION_LT, 1, uint64_t(-1), HSA_WAIT_STATE_ACTIVE));
    log_msg = "[PQT] send_p2p_traffic - hsa_signal_wait_acquire(SRC -> DST) after ...";
    log(log_msg.c_str(), rvs::logdebug);
    
    if (bidirectional == true) {
      log_msg = "[PQT] send_p2p_traffic BIDIRECTIONAL - hsa_signal_wait_acquire(DST -> SRC) before ...";
      log(log_msg.c_str(), rvs::logdebug);
      while (hsa_signal_wait_acquire(signal_rev, HSA_SIGNAL_CONDITION_LT, 1, uint64_t(-1), HSA_WAIT_STATE_ACTIVE));
      log_msg = "[PQT] send_p2p_traffic BIDIRECTIONAL - hsa_signal_wait_acquire(DST -> SRC) after ...";
      log(log_msg.c_str(), rvs::logdebug);
    }    
    
    curr_time = GetCopyTime(bidirectional, signal_fwd, signal_rev)/1000000000;
    total_time += curr_time;
    log_msg = "[PQT] send_p2p_traffic - total_time = " + std::to_string(total_time);
    log(log_msg.c_str(), rvs::logdebug);
    
    // convert to GB/s
    if (bidirectional == true) {
      curr_size *= 2;
    }
    bandwidth = (curr_size / curr_time);
    bandwidth /= (1024*1024*1024);
    log_msg = "[PQT] send_p2p_traffic - PARTIAL curr_size = " + std::to_string(curr_size) + " Bytes and curr_time = " + std::to_string(curr_time) + " bandwidth = " + std::to_string(bandwidth) + " GBytes/s";
    log(log_msg.c_str(), rvs::logdebug);    
    
    // Compare output equals input
    if (validate == true && memcmp(src_pool_pointer_fwd, dst_pool_pointer_fwd, curr_size) != 0) {
      log("After copy is finished memory content is not the same (forward)", rvs::logerror);
    }
    // Compare output equals input
    if (bidirectional == true && validate == true && memcmp(src_pool_pointer_rev, dst_pool_pointer_rev, curr_size) != 0) {
      log("After copy is finished memory content is not the same (forward)", rvs::logerror);
    }
    
  }
  
  // convert to GB/s
  if (bidirectional == true) {
    total_size *= 2;
  }
  bandwidth = (total_size / total_time);
  bandwidth /= (1024*1024*1024);
  log_msg = "[PQT] send_p2p_traffic - END total_size = " + std::to_string(total_size) + " Bytes and total_time = " + std::to_string(total_time) + " bandwidth = " + std::to_string(bandwidth) + " GBytes/s";
  log(log_msg.c_str(), rvs::logdebug);
  
}


=======
>>>>>>> f2e6e36f
<|MERGE_RESOLUTION|>--- conflicted
+++ resolved
@@ -98,7 +98,7 @@
   
   return 0;
 }
-<<<<<<< HEAD
+
 
 /**
  * @brief Lists AMD GPUs
@@ -659,7 +659,3 @@
   log(log_msg.c_str(), rvs::logdebug);
   
 }
-
-
-=======
->>>>>>> f2e6e36f
