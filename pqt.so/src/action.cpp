/********************************************************************************
 *
 * Copyright (c) 2018 ROCm Developer Tools
 *
 * MIT LICENSE:
 * Permission is hereby granted, free of charge, to any person obtaining a copy of
 * this software and associated documentation files (the "Software"), to deal in
 * the Software without restriction, including without limitation the rights to
 * use, copy, modify, merge, publish, distribute, sublicense, and/or sell copies
 * of the Software, and to permit persons to whom the Software is furnished to do
 * so, subject to the following conditions:
 *
 * The above copyright notice and this permission notice shall be included in all
 * copies or substantial portions of the Software.
 *
 * THE SOFTWARE IS PROVIDED "AS IS", WITHOUT WARRANTY OF ANY KIND, EXPRESS OR
 * IMPLIED, INCLUDING BUT NOT LIMITED TO THE WARRANTIES OF MERCHANTABILITY,
 * FITNESS FOR A PARTICULAR PURPOSE AND NONINFRINGEMENT.  IN NO EVENT SHALL THE
 * AUTHORS OR COPYRIGHT HOLDERS BE LIABLE FOR ANY CLAIM, DAMAGES OR OTHER
 * LIABILITY, WHETHER IN AN ACTION OF CONTRACT, TORT OR OTHERWISE, ARISING FROM,
 * OUT OF OR IN CONNECTION WITH THE SOFTWARE OR THE USE OR OTHER DEALINGS IN THE
 * SOFTWARE.
 *
 *******************************************************************************/
#include "action.h"

extern "C" {
#include <pci/pci.h>
#include <linux/pci.h>
}
#include <stdio.h>
#include <stdlib.h>

#include <iostream>
#include <algorithm>
#include <cstring>
#include <string>
#include <vector>

#include "rvs_key_def.h"
#include "pci_caps.h"
#include "gpu_util.h"
#include "rvs_util.h"
#include "rvsloglp.h"
#include "rvshsa.h"
#include "rvstimer.h"

#include "rvs_module.h"
#include "worker.h"


#define MODULE_NAME "pqt"
#define MODULE_NAME_CAPS "PQT"
#define JSON_CREATE_NODE_ERROR "JSON cannot create node"

using std::string;
using std::vector;

//! Default constructor
pqtaction::pqtaction() {
  prop_deviceid = -1;
  prop_device_id_filtering = false;
  prop_peer_deviceid = -1;
  bjson = false;
}

//! Default destructor
pqtaction::~pqtaction() {
  property.clear();
}

/**
 * gets the peer gpu_id list from the module's properties collection
 * @param error pointer to a memory location where the error code will be stored
 * @return true if "all" is selected, false otherwise
 */
bool pqtaction::property_get_peers(int *error) {
    *error = 0;  // init with 'no error'
    auto it = property.find("peers");
    if (it != property.end()) {
        if (it->second == "all") {
            return true;
        } else {
            // split the list of gpu_id
            prop_peers = str_split(it->second,
                    YAML_DEVICE_PROP_DELIMITER);
            if (prop_peers.empty()) {
                *error = 1;  // list of gpu_id cannot be empty
            } else {
                for (vector<string>::iterator it_gpu_id =
                        prop_peers.begin();
                        it_gpu_id != prop_peers.end(); ++it_gpu_id)
                    if (!is_positive_integer(*it_gpu_id)) {
                        *error = 1;
                        break;
                    }
            }
            return false;
        }

    } else {
        *error = 1;
        // when error is set, it doesn't really matter whether the method
        // returns true or false
        return false;
    }
}

/**
 * gets the peer deviceid from the module's properties collection
 * @param error pointer to a memory location where the error code will be stored
 * @return deviceid value if valid, -1 otherwise
 */
int pqtaction::property_get_peer_deviceid(int *error) {
    auto it = property.find("peer_deviceid");
    int deviceid = -1;
    *error = 0;  // init with 'no error'

    if (it != property.end()) {
        if (it->second != "") {
            if (is_positive_integer(it->second)) {
                deviceid = std::stoi(it->second);
            } else {
                *error = 1;  // we have something but it's not a number
            }
        } else {
            *error = 1;  // we have an empty string
        }
    }
    return deviceid;
}

/**
 * @brief reads the module's properties collection to see whether bandwidth
 * tests should be run after peer check
 */
void pqtaction::property_get_test_bandwidth(int *error) {
  prop_test_bandwidth = false;
  auto it = property.find("test_bandwidth");
  if (it != property.end()) {
    if (it->second == "true") {
      prop_test_bandwidth = true;
      *error = 0;
    } else if (it->second == "false") {
      *error = 0;
    } else {
      *error = 1;
    }
  } else {
    *error = 2;
  }
}

/**
 * @brief reads the module's properties collection to see whether bandwidth
 * tests should be run in both directions
 */
void pqtaction::property_get_bidirectional(int *error) {
  prop_bidirectional = false;
  auto it = property.find("bidirectional");
  if (it != property.end()) {
    if (it->second == "true") {
      prop_bidirectional = true;
      *error = 0;
    } else if (it->second == "false") {
      *error = 0;
    } else {
      *error = 1;
    }
  } else {
    *error = 2;
  }
}

/**
 * @brief reads all PQT related configuration keys from
 * the module's properties collection
 * @return true if no fatal error occured, false otherwise
 */
bool pqtaction::get_all_pqt_config_keys(void) {
  int    error;
  string msg;

  prop_peer_device_all_selected = property_get_peers(&error);
  if (error) {
    msg =  "invalid peers";
    rvs::lp::Err(msg, MODULE_NAME_CAPS, action_name);
    return false;
  }

  prop_peer_deviceid = property_get_peer_deviceid(&error);
  if (error) {
    msg = "invalid 'peer_deviceid '";
    rvs::lp::Err(msg, MODULE_NAME_CAPS, action_name);
    return false;
  }

  property_get_test_bandwidth(&error);
  if (error) {
    msg = "invalid 'test_bandwidth'";
    rvs::lp::Err(msg, MODULE_NAME_CAPS, action_name);
    return false;
  }

  prop_log_interval = property_get_log_interval(&error);
  if (error == 1) {
    msg = "invalid '" + std::string(RVS_CONF_LOG_INTERVAL_KEY) + "'";
    rvs::lp::Err(msg, MODULE_NAME_CAPS, action_name);
    return false;
  } else if (error == 2) {
    prop_log_interval = DEFAULT_LOG_INTERVAL;
  }

  property_get_bidirectional(&error);
  if (error) {
    if (prop_test_bandwidth == true) {
      msg = "invalid 'bidirectional'";
      rvs::lp::Err(msg, MODULE_NAME_CAPS, action_name);
      return false;
    }
  }

  property_get_uint_list(RVS_CONF_BLOCK_SIZE_KEY, YAML_DEVICE_PROP_DELIMITER,
                         &block_size, &b_block_size_all, &error);
  if (error == 1) {
      msg =  "invalid '" + std::string(RVS_CONF_BLOCK_SIZE_KEY) + "' key";
      rvs::lp::Err(msg, MODULE_NAME_CAPS, action_name);
      return false;
  } else if (error == 2) {
    b_block_size_all = true;
    block_size.clear();
  }

  b2b_block_size = property_get_b2b_size(&error);
  if (error == 1) {
    cerr << "RVS-PEBPQTB: action: " << action_name <<
    "  invalid '" << RVS_CONF_B2B_BLOCK_SIZE_KEY << "' key" << std::endl;
    return false;
  }

  link_type = property_get_link_type(&error);
  if (error == 1) {
    cerr << "RVS-PQT: action: " << action_name <<
    "  invalid '" << RVS_CONF_LINK_TYPE_KEY << "' key" << std::endl;
    return false;
  }

  return true;
}

/**
 * @brief reads all common configuration keys from
 * the module's properties collection
 * @return true if no fatal error occured, false otherwise
 */
bool pqtaction::get_all_common_config_keys(void) {
  string msg, sdevid, sdev;
  int error;

  // get the action name
  property_get_action_name(&error);
  if (error) {
    msg = "action field is missing";
    rvs::lp::Err(msg, MODULE_NAME_CAPS);
    return false;
  }

  // get <device> property value (a list of gpu id)
  if (has_property("device", &sdev)) {
      prop_device_all_selected = property_get_device(&error);
      if (error) {  // log the error & abort GST
          msg = "invalid 'device' key value " + sdev;
          rvs::lp::Err(msg, MODULE_NAME_CAPS, action_name);
          return false;
      }
  } else {
      msg = "key 'device' was not found";
      rvs::lp::Err(msg, MODULE_NAME_CAPS, action_name);
      return false;
  }

  // get the <deviceid> property value
  if (has_property("deviceid", &sdevid)) {
      int devid = property_get_deviceid(&error);
      if (!error) {
          if (devid != -1) {
              prop_deviceid = static_cast<uint16_t>(devid);
              prop_device_id_filtering = true;
          }
      } else {
          msg = "invalid 'deviceid' key value " + sdevid;
          rvs::lp::Err(msg, MODULE_NAME_CAPS, action_name);
          return false;
      }
  }

  // get the other action/GST related properties
  rvs::actionbase::property_get_run_parallel(&error);
  if (error == 1) {
      msg = "invalid '" + std::string(RVS_CONF_PARALLEL_KEY) +
          "' key value";
      rvs::lp::Err(msg, MODULE_NAME_CAPS, action_name);
      return false;
  }

  rvs::actionbase::property_get_run_count(&error);
  if (error == 1) {
      msg = "invalid '" + std::string(RVS_CONF_COUNT_KEY) + "' key value";
      rvs::lp::Err(msg, MODULE_NAME_CAPS, action_name);
      return false;
  }

  rvs::actionbase::property_get_run_wait(&error);
  if (error == 1) {
      msg = "invalid '" + std::string(RVS_CONF_WAIT_KEY) + "' key value";
      rvs::lp::Err(msg, MODULE_NAME_CAPS, action_name);
      return false;
  }

  rvs::actionbase::property_get_run_duration(&error);
  if (error == 1) {
      msg = "invalid '" + std::string(RVS_CONF_DURATION_KEY) +
          "' key value";
      rvs::lp::Err(msg, MODULE_NAME_CAPS, action_name);
      return false;
  }

  return true;
}

/**
 * @brief Create thread objects based on action description in configuation
 * file.
 *
 * Threads are created but are not started. Execution, one by one of parallel,
 * depends on "parallel" key in configuration file. Pointers to created objects
 * are stored in "test_array" member
 *
 * @return 0 - if successfull, non-zero otherwise
 *
 * */
int pqtaction::create_threads() {
  std::string msg;

  std::vector<uint16_t> gpu_id;
  std::vector<uint16_t> gpu_device_id;
  uint16_t transfer_ix = 0;
  bool bmatch_found = false;

  gpu_get_all_gpu_id(&gpu_id);
  gpu_get_all_device_id(&gpu_device_id);

  for (size_t i = 0; i < gpu_id.size(); i++) {    // all possible sources
    // filter out by source device id
    if (prop_device_id_filtering) {
      if (prop_deviceid != gpu_device_id[i]) {
        continue;
      }
    }

    // filter out by listed sources
    if (!prop_device_all_selected) {
      const auto it = std::find(device_prop_gpu_id_list.cbegin(),
                                device_prop_gpu_id_list.cend(),
                                std::to_string(gpu_id[i]));
      if (it == device_prop_gpu_id_list.cend()) {
            continue;
      }
    }

    for (size_t j = 0; j < gpu_id.size(); j++) {  // all possible peers
      RVSTRACE_
      // filter out by peer id
      if (prop_peer_deviceid > 0) {
        RVSTRACE_
        if (prop_peer_deviceid != gpu_device_id[j]) {
          RVSTRACE_
          continue;
        }
      }

      RVSTRACE_
      // filter out by listed peers
      if (!prop_peer_device_all_selected) {
        RVSTRACE_
        const auto it = std::find(prop_peers.cbegin(),
                                  prop_peers.cend(),
                                  std::to_string(gpu_id[j]));
        if (it == prop_peers.cend()) {
          RVSTRACE_
          continue;
        }
      }

      RVSTRACE_
      // signal that at lease one matching src-dst combination
      // has been found:
      bmatch_found = true;

      // get NUMA nodes
      int srcnode = rvs::gpulist::GetNodeIdFromGpuId(gpu_id[i]);
      if (srcnode < 0) {
        msg + "no node found for GPU ID " + std::to_string(gpu_id[i]);
        rvs::lp::Err(msg, MODULE_NAME_CAPS, action_name);
        return -1;
      }

      int dstnode = rvs::gpulist::GetNodeIdFromGpuId(gpu_id[j]);
      if (srcnode < 0) {
        RVSTRACE_
        msg = "no node found for GPU ID " + std::to_string(gpu_id[j]);
        rvs::lp::Err(msg, MODULE_NAME_CAPS, action_name);
        return -1;
      }

      RVSTRACE_
      uint32_t distance = 0;
      std::vector<rvs::linkinfo_t> arr_linkinfo;
      rvs::hsa::Get()->GetLinkInfo(srcnode, dstnode,
                                         &distance, &arr_linkinfo);

      // perform peer check
      if (is_peer(gpu_id[i], gpu_id[j])) {
        RVSTRACE_
        msg = "[" + action_name + "] p2p "
            + std::to_string(gpu_id[i]) + " "
            + std::to_string(gpu_id[j]) + " peers:true ";

        if (distance == rvs::hsa::NO_CONN) {
          msg += "distance:-1";
        } else {
          msg += "distance:" + std::to_string(distance);
        }
        // iterate through individual hops
        for (auto it = arr_linkinfo.begin(); it != arr_linkinfo.end(); it++) {
          msg += " " + it->strtype + ":";
          if (it->distance == rvs::hsa::NO_CONN) {
            msg += "-1";
          } else {
            msg +=std::to_string(it->distance);
          }
        }
        rvs::lp::Log(msg, rvs::logresults);

        if (bjson) {
          RVSTRACE_
          unsigned int sec;
          unsigned int usec;
          rvs::lp::get_ticks(&sec, &usec);
          void* pjson = rvs::lp::LogRecordCreate(MODULE_NAME,
                              action_name.c_str(), rvs::logresults, sec, usec);
          if (pjson != NULL) {
            RVSTRACE_
            rvs::lp::AddString(pjson, "src",
                               std::to_string(gpu_id[i]));
            rvs::lp::AddString(pjson, "dst",
                               std::to_string(gpu_id[j]));
            rvs::lp::AddString(pjson, "p2p", "true");
            if (distance == rvs::hsa::NO_CONN) {
                rvs::lp::AddInt(pjson, "distance", -1);
            } else {
                rvs::lp::AddInt(pjson, "distance", distance);
            }

            void* phops = rvs::lp::CreateNode(pjson, "hops");
            rvs::lp::AddNode(pjson, phops);

            // iterate through individual hops
            for (uint i = 0; i < arr_linkinfo.size(); i++) {
              char sbuff[64];
              snprintf(sbuff, sizeof(sbuff), "hop%d", i);
             void* phop = rvs::lp::CreateNode(phops, sbuff);
              rvs::lp::AddString(phop, "type", arr_linkinfo[i].strtype);
              if (arr_linkinfo[i].distance == rvs::hsa::NO_CONN) {
                rvs::lp::AddInt(phop, "distance", -1);
              } else {
                rvs::lp::AddInt(phop, "distance", arr_linkinfo[i].distance);
              }
             rvs::lp::AddNode(phops, phop);
            }

            rvs::lp::LogRecordFlush(pjson);
          }
        }

        RVSTRACE_
        // GPUs are peers, create transaction for them
        if (prop_test_bandwidth) {
          RVSTRACE_
          transfer_ix += 1;
          pqtworker* p = new pqtworker;
          p->initialize(srcnode, dstnode, prop_bidirectional);
          p->set_name(action_name);
          p->set_stop_name(action_name);
          p->set_transfer_ix(transfer_ix);
          p->set_block_sizes(block_size);
          test_array.push_back(p);
        }

      } else {
        RVSTRACE_
        msg = "[" + action_name + "] p2p "
            + std::to_string(gpu_id[i]) + " "
            + std::to_string(gpu_id[j]) + " peers:false ";

        if (distance == rvs::hsa::NO_CONN) {
          msg += "distance:-1";
        } else {
          msg += "distance:" + std::to_string(distance);
        }
        // iterate through individual hops
        for (auto it = arr_linkinfo.begin(); it != arr_linkinfo.end(); it++) {
          msg += " " + it->strtype + ":";
          if (it->distance == rvs::hsa::NO_CONN) {
            msg += "-1";
          } else {
            msg +=std::to_string(it->distance);
          }
        }

        rvs::lp::Log(msg, rvs::logresults);

        if (bjson) {
          RVSTRACE_
          unsigned int sec;
          unsigned int usec;
          rvs::lp::get_ticks(&sec, &usec);
          void* pjson = rvs::lp::LogRecordCreate(MODULE_NAME,
                              action_name.c_str(), rvs::logresults, sec, usec);
          if (pjson != NULL) {
            RVSTRACE_
            rvs::lp::AddString(pjson,
                               "src", std::to_string(gpu_id[i]));
            rvs::lp::AddString(pjson,
                               "dst", std::to_string(gpu_id[j]));
            rvs::lp::AddString(pjson,
                               "p2p", "false");
            if (distance == rvs::hsa::NO_CONN) {
                rvs::lp::AddInt(pjson, "distance", -1);
            } else {
                rvs::lp::AddInt(pjson, "distance", distance);
            }

            void* phops = rvs::lp::CreateNode(pjson, "hops");
            rvs::lp::AddNode(pjson, phops);

            // iterate through individual hops
            for (uint i = 0; i < arr_linkinfo.size(); i++) {
              char sbuff[64];
              snprintf(sbuff, sizeof(sbuff), "hop%d", i);
             void* phop = rvs::lp::CreateNode(phops, sbuff);
              rvs::lp::AddString(phop, "type", arr_linkinfo[i].strtype);
              if (arr_linkinfo[i].distance == rvs::hsa::NO_CONN) {
                rvs::lp::AddInt(phop, "distance", -1);
              } else {
                rvs::lp::AddInt(phop, "distance", arr_linkinfo[i].distance);
              }
             rvs::lp::AddNode(phops, phop);
            }

            rvs::lp::LogRecordFlush(pjson);
          }
        }
      }
    }
  }

  RVSTRACE_
  if (prop_test_bandwidth && test_array.size() < 1) {
    RVSTRACE_
    std::string diag;
    if (bmatch_found) {
      RVSTRACE_
      diag = "No peers found";
    } else {
      RVSTRACE_
      diag = "No devices match criteria from the test configuation";
    }
    RVSTRACE_
    msg = "[" + action_name + "] p2p-bandwidth " + diag;
    rvs::lp::Log(msg, rvs::logerror);
    if (bjson) {
      RVSTRACE_
      unsigned int sec;
      unsigned int usec;
      rvs::lp::get_ticks(&sec, &usec);
      void* pjson = rvs::lp::LogRecordCreate("p2p-bandwidth",
                              action_name.c_str(), rvs::logerror, sec, usec);
      if (pjson != NULL) {
        RVSTRACE_
        rvs::lp::AddString(pjson,
          "message",
          diag);
        rvs::lp::LogRecordFlush(pjson);
      }
    }
    RVSTRACE_
    return 0;
  }

  RVSTRACE_
  for (auto it = test_array.begin(); it != test_array.end(); ++it) {
    RVSTRACE_
    (*it)->set_transfer_num(test_array.size());
  }

  RVSTRACE_
  return 0;
}

/**
 * @brief Delete test thread objects at the end of action execution
 *
 * @return 0 - if successfull, non-zero otherwise
 *
 * */
int pqtaction::destroy_threads() {
  for (auto it = test_array.begin(); it != test_array.end(); ++it) {
    (*it)->set_stop_name(action_name);
    (*it)->stop();
    delete *it;
  }

  return 0;
}

/**
<<<<<<< HEAD
=======
 * @brief Main action execution entry point. Implements test logic.
 *
 * @return 0 - if successfull, non-zero otherwise
 *
 * */
int pqtaction::run() {
  int sts;
  string msg;

  rvs::lp::Log("int pqtaction::run()", rvs::logtrace);

  if (property.find("cli.-j") != property.end()) {
    bjson = true;
  }

  if (!get_all_common_config_keys()) {
    msg = "Error in get_all_common_config_keys()";
    rvs::lp::Err(msg, MODULE_NAME_CAPS, action_name);
    return -1;
  }
  if (!get_all_pqt_config_keys()) {
    msg = "Error in get_all_pqt_config_keys()";
    rvs::lp::Err(msg, MODULE_NAME_CAPS, action_name);
    return -1;
  }

  // log_interval must be less than duration
  if (prop_log_interval > 0 && gst_run_duration_ms > 0) {
    if (static_cast<uint64_t>(prop_log_interval) > gst_run_duration_ms) {
      msg = "log_interval must be less than duration";
      rvs::lp::Err(msg, MODULE_NAME_CAPS, action_name);
      return -1;
    }
  }

  sts = create_threads();
  if (sts)
    return sts;

  if (prop_test_bandwidth && test_array.size() > 0) {
    if (gst_runs_parallel) {
      sts = run_parallel();
    } else {
      sts = run_single();
    }
  }

  // do cleanup
  destroy_threads();

  return sts;
}

/**
>>>>>>> 9ed9920a
 * @brief Check if two GPU can access each other memory
 *
 * @param Src GPU ID of the source GPU
 * @param Dst GPU ID of the destination GPU
 *
 * @return 0 - no access, 1 - Src can acces Dst, 2 - both have access
 *
 * */
int pqtaction::is_peer(uint16_t Src, uint16_t Dst) {
  //! ptr to RVS HSA singleton wrapper
  rvs::hsa* pHsa;
  string msg;

  if (Src == Dst) {
    return 0;
  }
  pHsa = rvs::hsa::Get();

  // GPUs are peers, create transaction for them
  int srcnode = rvs::gpulist::GetNodeIdFromGpuId(Src);
  if (srcnode < 0) {
    msg = "no node found for GPU ID " + std::to_string(Src);
    rvs::lp::Err(msg, MODULE_NAME_CAPS, action_name);
    return 0;
  }

  int dstnode = rvs::gpulist::GetNodeIdFromGpuId(Dst);
  if (srcnode < 0) {
    msg = "RVS-PQT: no node found for GPU ID " + std::to_string(Dst);
    rvs::lp::Err(msg, MODULE_NAME_CAPS, action_name);
    return 0;
  }

  return pHsa->rvs::hsa::GetPeerStatus(srcnode, dstnode);
}

/**
 * @brief Collect running average bandwidth data for all the tests and prints
 * them out every log_interval msecs.
 *
 * @return 0 - if successfull, non-zero otherwise
 *
 * */
int pqtaction::print_running_average() {
  for (auto it = test_array.begin(); brun && it != test_array.end(); ++it) {
    print_running_average(*it);
  }

  return 0;
}

/**
 * @brief Collect running average for this particular transfer.
 *
 * @param pWorker ptr to a pqtworker class
 *
 * @return 0 - if successfull, non-zero otherwise
 *
 * */
int pqtaction::print_running_average(pqtworker* pWorker) {
  int         src_node, dst_node;
  int         src_id, dst_id;
  bool        bidir;
  size_t      current_size;
  double      duration;
  std::string msg;
  char        buff[64];
  double      bandwidth;
  uint16_t    transfer_ix;
  uint16_t    transfer_num;

  // get running average
  pWorker->get_running_data(&src_node, &dst_node, &bidir,
                            &current_size, &duration);

  if (duration > 0) {
    bandwidth = current_size/duration/(1024*1024*1024);
    if (bidir) {
      bandwidth *=2;
    }
    snprintf( buff, sizeof(buff), "%.3f GBps", bandwidth);
  } else {
    // no running average in this iteration, try getting total so far
    // (do not reset final totals as this is just intermediate query)
    pWorker->get_final_data(&src_node, &dst_node, &bidir,
                            &current_size, &duration, false);
    if (duration > 0) {
      bandwidth = current_size/duration/(1024*1024*1024);
      if (bidir) {
        bandwidth *=2;
      }
      snprintf( buff, sizeof(buff), "%.3f GBps (*)", bandwidth);
    } else {
      // not transfers at all - print "pending"
      snprintf( buff, sizeof(buff), "(pending)");
    }
  }

  src_id = rvs::gpulist::GetGpuIdFromNodeId(src_node);
  dst_id = rvs::gpulist::GetGpuIdFromNodeId(dst_node);
  transfer_ix = pWorker->get_transfer_ix();
  transfer_num = pWorker->get_transfer_num();

  msg = "[" + action_name + "] p2p-bandwidth  ["
      + std::to_string(transfer_ix) + "/" + std::to_string(transfer_num)
      + "] " + std::to_string(src_id) + " " + std::to_string(dst_id)
      + "  bidirectional: " + std::string(bidir ? "true" : "false")
      + "  " + buff;
  rvs::lp::Log(msg, rvs::loginfo);
  if (bjson) {
    unsigned int sec;
    unsigned int usec;
    rvs::lp::get_ticks(&sec, &usec);
    void* pjson = rvs::lp::LogRecordCreate(MODULE_NAME,
                            action_name.c_str(), rvs::loginfo, sec, usec);
    if (pjson != NULL) {
      rvs::lp::AddString(pjson,
                          "transfer_ix", std::to_string(transfer_ix));
      rvs::lp::AddString(pjson,
                          "transfer_num", std::to_string(transfer_num));
      rvs::lp::AddString(pjson, "src", std::to_string(src_id));
      rvs::lp::AddString(pjson, "dst", std::to_string(dst_id));
      rvs::lp::AddString(pjson, "p2p", "true");
      rvs::lp::AddString(pjson, "bidirectional",
                          std::string(bidir ? "true" : "false"));
      rvs::lp::AddString(pjson, "bandwidth (GBs)", buff);
      rvs::lp::LogRecordFlush(pjson);
    }
  }

  return 0;
}

/**
 * @brief Collect bandwidth totals for all the tests and prints
 * them on cout at the end of action execution
 *
 * @return 0 - if successfull, non-zero otherwise
 *
 * */
int pqtaction::print_final_average() {
  int         src_node, dst_node;
  int         src_id, dst_id;
  bool        bidir;
  size_t      current_size;
  double      duration;
  std::string msg;
  double      bandwidth;
  char        buff[128];
  uint16_t    transfer_ix;
  uint16_t    transfer_num;

  for (auto it = test_array.begin(); it != test_array.end(); ++it) {
    (*it)->get_final_data(&src_node, &dst_node, &bidir,
                            &current_size, &duration);

    if (duration) {
      bandwidth = current_size/duration/(1024*1024*1024);
      if (bidir) {
        bandwidth *=2;
      }
      snprintf( buff, sizeof(buff), "%.3f GBps", bandwidth);
    } else {
      snprintf( buff, sizeof(buff), "(not measured)");
    }
    src_id = rvs::gpulist::GetGpuIdFromNodeId(src_node);
    dst_id = rvs::gpulist::GetGpuIdFromNodeId(dst_node);
    transfer_ix = (*it)->get_transfer_ix();
    transfer_num = (*it)->get_transfer_num();

    msg = "[" + action_name + "] p2p-bandwidth  ["
        + std::to_string(transfer_ix) + "/" + std::to_string(transfer_num)
        + "] " + std::to_string(src_id) + " " + std::to_string(dst_id)
        + "  bidirectional: " + std::string(bidir ? "true" : "false")
        + "  " + buff + "  duration: " + std::to_string(duration) + " sec";

    rvs::lp::Log(msg, rvs::logresults);
    if (bjson) {
      unsigned int sec;
      unsigned int usec;
      rvs::lp::get_ticks(&sec, &usec);
      void* pjson = rvs::lp::LogRecordCreate(MODULE_NAME,
                              action_name.c_str(), rvs::logresults, sec, usec);
      if (pjson != NULL) {
        rvs::lp::AddString(pjson,
                            "transfer_ix", std::to_string(transfer_ix));
        rvs::lp::AddString(pjson,
                            "transfer_num", std::to_string(transfer_num));
        rvs::lp::AddString(pjson, "src", std::to_string(src_id));
        rvs::lp::AddString(pjson, "dst", std::to_string(dst_id));
        rvs::lp::AddString(pjson, "p2p", "true");
        rvs::lp::AddString(pjson, "bidirectional",
                           std::string(bidir ? "true" : "false"));
        rvs::lp::AddString(pjson, "bandwidth (GBps)", buff);
        rvs::lp::AddString(pjson, "duration (sec)",
                           std::to_string(duration));
        rvs::lp::LogRecordFlush(pjson);
      }
    }
    sleep(1);
  }

  return 0;
}

/**
 * @brief timer callback used to signal end of test
 *
 * timer callback used to signal end of test and to initiate
 * calculation of final average
 *
 * */
void pqtaction::do_final_average() {
  std::string msg;
  unsigned int sec;
  unsigned int usec;
  rvs::lp::get_ticks(&sec, &usec);

  msg = "[" + action_name + "] pqt in do_final_average";
  rvs::lp::Log(msg, rvs::logtrace, sec, usec);

  if (bjson) {
    void* pjson = rvs::lp::LogRecordCreate(MODULE_NAME,
                            action_name.c_str(), rvs::logtrace, sec, usec);
    if (pjson != NULL) {
      rvs::lp::AddString(pjson, "message", "pqt in do_final_average");
      rvs::lp::LogRecordFlush(pjson);
    }
  }

  brun = false;

  // signal worker threads to stop
  for (auto it = test_array.begin(); it != test_array.end(); ++it) {
    (*it)->stop();
  }
}

/**
 * @brief timer callback used to signal end of log interval
 *
 * timer callback used to signal end of log interval and to initiate
 * calculation of moving average
 *
 * */
void pqtaction::do_running_average() {
  unsigned int sec;
  unsigned int usec;
  std::string msg;

  rvs::lp::get_ticks(&sec, &usec);
  msg = "[" + action_name + "] pqt in do_running_average";
  rvs::lp::Log(msg, rvs::logtrace, sec, usec);
  if (bjson) {
    void* pjson = rvs::lp::LogRecordCreate(MODULE_NAME,
                            action_name.c_str(), rvs::logtrace, sec, usec);
    if (pjson != NULL) {
      rvs::lp::AddString(pjson,
                         "message",
                         "in do_running_average");
      rvs::lp::LogRecordFlush(pjson);
    }
  }
  print_running_average();
}<|MERGE_RESOLUTION|>--- conflicted
+++ resolved
@@ -233,15 +233,15 @@
 
   b2b_block_size = property_get_b2b_size(&error);
   if (error == 1) {
-    cerr << "RVS-PEBPQTB: action: " << action_name <<
-    "  invalid '" << RVS_CONF_B2B_BLOCK_SIZE_KEY << "' key" << std::endl;
+    msg =  "invalid '" + std::string(RVS_CONF_B2B_BLOCK_SIZE_KEY) + "' key";
+    rvs::lp::Err(msg, MODULE_NAME_CAPS, action_name);
     return false;
   }
 
   link_type = property_get_link_type(&error);
   if (error == 1) {
-    cerr << "RVS-PQT: action: " << action_name <<
-    "  invalid '" << RVS_CONF_LINK_TYPE_KEY << "' key" << std::endl;
+    msg =  "invalid '" + std::string(RVS_CONF_LINK_TYPE_KEY) + "' key";
+    rvs::lp::Err(msg, MODULE_NAME_CAPS, action_name);
     return false;
   }
 
@@ -624,64 +624,8 @@
   return 0;
 }
 
-/**
-<<<<<<< HEAD
-=======
- * @brief Main action execution entry point. Implements test logic.
- *
- * @return 0 - if successfull, non-zero otherwise
- *
- * */
-int pqtaction::run() {
-  int sts;
-  string msg;
-
-  rvs::lp::Log("int pqtaction::run()", rvs::logtrace);
-
-  if (property.find("cli.-j") != property.end()) {
-    bjson = true;
-  }
-
-  if (!get_all_common_config_keys()) {
-    msg = "Error in get_all_common_config_keys()";
-    rvs::lp::Err(msg, MODULE_NAME_CAPS, action_name);
-    return -1;
-  }
-  if (!get_all_pqt_config_keys()) {
-    msg = "Error in get_all_pqt_config_keys()";
-    rvs::lp::Err(msg, MODULE_NAME_CAPS, action_name);
-    return -1;
-  }
-
-  // log_interval must be less than duration
-  if (prop_log_interval > 0 && gst_run_duration_ms > 0) {
-    if (static_cast<uint64_t>(prop_log_interval) > gst_run_duration_ms) {
-      msg = "log_interval must be less than duration";
-      rvs::lp::Err(msg, MODULE_NAME_CAPS, action_name);
-      return -1;
-    }
-  }
-
-  sts = create_threads();
-  if (sts)
-    return sts;
-
-  if (prop_test_bandwidth && test_array.size() > 0) {
-    if (gst_runs_parallel) {
-      sts = run_parallel();
-    } else {
-      sts = run_single();
-    }
-  }
-
-  // do cleanup
-  destroy_threads();
-
-  return sts;
-}
-
-/**
->>>>>>> 9ed9920a
+
+/**
  * @brief Check if two GPU can access each other memory
  *
  * @param Src GPU ID of the source GPU
