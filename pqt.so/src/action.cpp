--- conflicted
+++ resolved
@@ -22,6 +22,8 @@
  * SOFTWARE.
  *
  *******************************************************************************/
+#include "action.h"
+
 extern "C" {
 #include <pci/pci.h>
 #include <linux/pci.h>
@@ -29,15 +31,10 @@
 
 #include <iostream>
 #include <algorithm>
-<<<<<<< HEAD
 #include <stdio.h>
-=======
-#include "action.h"
 
 #include "rvs_module.h"
 #include "worker.h"
-
->>>>>>> a58c65cd
 #include "pci_caps.h"
 #include "gpu_util.h"
 #include "rvsloglp.h"
@@ -69,7 +66,7 @@
   hsa_agent_t src_agent, dst_agent;
   hsa_amd_memory_pool_t src_buff, dst_buff;
   size_t src_max_size, dst_max_size;
-  bool bidirectional;
+//   bool bidirectional;
   string log_msg;
   
   log("[PQT] in run()", rvs::logdebug);
@@ -77,11 +74,11 @@
   // get all the agents
   GetAgents();
   
-  for (int i = 0; i < gpu_list.size(); i++) {
-    for (int j = 0; j < gpu_list.size(); j++) {
+  for (uint32_t i = 0; i < gpu_list.size(); i++) {
+    for (uint32_t j = 0; j < gpu_list.size(); j++) {
       if (i == j) { continue; };
-      for (int n = 0; n < gpu_list[i].mem_pool_list.size(); n++) {      
-        for (int m = 0; m < gpu_list[j].mem_pool_list.size(); m++) {
+      for (uint32_t n = 0; n < gpu_list[i].mem_pool_list.size(); n++) {      
+        for (uint32_t m = 0; m < gpu_list[j].mem_pool_list.size(); m++) {
           src_agent    = gpu_list[i].agent;
           dst_agent    = gpu_list[j].agent;
           src_buff     = gpu_list[i].mem_pool_list[n];
@@ -229,6 +226,10 @@
       log_msg = message + " An HSAIL operation resulted on a hardware exception.";
       break;
     };
+    default : {
+      log_msg = message + " Unknown error.";
+      break;      
+    }
   };
   log(log_msg.c_str(), rvs::logdebug);
 }
@@ -260,7 +261,7 @@
   log("[PQT] After hsa_iterate_agents ...", rvs::logdebug);
   print_hsa_status("[PQT] GetAgents - hsa_iterate_agents()", status);
     
-  for (int i = 0; i < agent_list.size(); i++) {
+  for (uint32_t i = 0; i < agent_list.size(); i++) {
     log("[PQT] ===================================================================================================================", rvs::logdebug);
     log_msg = "[PQT] GetAgents - agent with name = "  + agent_list[i].agent_name + " and device_type = " + agent_list[i].agent_device_type;
     log(log_msg.c_str(), rvs::logdebug);
@@ -409,14 +410,14 @@
   status = hsa_amd_memory_pool_get_info(pool, HSA_AMD_MEMORY_POOL_INFO_GLOBAL_FLAGS, &flag);
   print_hsa_status("[PQT] ProcessMemPool - hsa_amd_memory_pool_get_info(HSA_AMD_MEMORY_POOL_INFO_GLOBAL_FLAGS)", status);
   bool is_kernarg = (HSA_AMD_MEMORY_POOL_GLOBAL_FLAG_KERNARG_INIT & flag);
-  bool is_fine_grained = (HSA_AMD_MEMORY_POOL_GLOBAL_FLAG_FINE_GRAINED & flag);
+//   bool is_fine_grained = (HSA_AMD_MEMORY_POOL_GLOBAL_FLAG_FINE_GRAINED & flag);
 
   // Update the pool handle for system memory if kernarg is true
   log("[PQT] *******************************************************************************************************************", rvs::logdebug);  
   if (is_kernarg) {
     agent_info->sys_pool = pool;
     log("[PQT] Found system memory region", rvs::logdebug);
-  } else {
+  } else if (owner_access != HSA_AMD_MEMORY_POOL_ACCESS_NEVER_ALLOWED) {
     agent_info->mem_pool_list.push_back(pool);
     log("[PQT] Found regular memory region", rvs::logdebug);
   }
@@ -449,7 +450,7 @@
 
   // Initialize size of buffer to equal the largest element of allocation
   uint32_t size_len = size_list.size();
-  uint32_t max_size = size_list.back();
+//   uint32_t max_size = size_list.back();
 
   // Iterate through the differnt buffer sizes to
   // compute the bandwidth as determined by copy
