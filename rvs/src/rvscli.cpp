--- conflicted
+++ resolved
@@ -122,11 +122,7 @@
 void rvs::cli::init_grammar() {
   std::shared_ptr<optbase> sp;
 
-<<<<<<< HEAD
-  while(!context.empty()) context.pop();
-=======
   while (!context.empty()) context.pop();
->>>>>>> a8c86907
   grammar.clear();
   itoken = 1;
   errstr.clear();
