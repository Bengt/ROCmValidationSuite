--- conflicted
+++ resolved
@@ -25,11 +25,8 @@
 #include <iostream>
 #include <memory>
 #include <string>
-<<<<<<< HEAD
 
 #include "rvsexec.h"
-=======
->>>>>>> 45af7bae
 #include "yaml-cpp/yaml.h"
 
 #include "rvsif0.h"
@@ -55,10 +52,8 @@
 
 ***/
 
-<<<<<<< HEAD
+
 using std::string;
-=======
->>>>>>> 45af7bae
 
 /**
  * @brief Executes actions listed in .conf file.
@@ -84,39 +79,25 @@
     // not found or empty
     if (rvsmodule == "") {
       // report error and go to next action
-<<<<<<< HEAD
-      std::cerr << "ERROR: action '"<< action["name"].as<std::string>() << "' does not specify module.\n";
-=======
       std::cerr << "ERROR: action '"<< action["name"].as<std::string>()
-           << "' does not specify module." << std::endl;
->>>>>>> 45af7bae
+           << "' does not specify module.\n";
       continue;
     }
 
     // create action excutor in .so
     rvs::action* pa = module::action_create(rvsmodule.c_str());
     if (!pa) {
-<<<<<<< HEAD
-      std::cerr << "ERROR: action '"<< action["name"].as<std::string>() << "' could not crate action object in module '" << rvsmodule.c_str() << "'\n";
-=======
       std::cerr << "ERROR: action '"<< action["name"].as<std::string>()
           << "' could not crate action object in module '" << rvsmodule.c_str()
-          << "'"<< std::endl;
->>>>>>> 45af7bae
+          << "'\n";
       continue;
     }
 
-    // obtain interface to set parameters and execute action
-<<<<<<< HEAD
     if1* pif1 = dynamic_cast<if1*>(pa->get_interface(1));
     if (!pif1) {
-      std::cerr << "ERROR: action '"<< action["name"].as<std::string>() << "' could not obtain interface IF1\n";
-=======
-    if1* pif1 = reinterpret_cast<if1*>(pa->get_interface(1));
-    if (!pif1) {
       std::cerr << "ERROR: action '"<< action["name"].as<std::string>()
-           << "' could not obtain interface IF1"<< std::endl;
->>>>>>> 45af7bae
+           << "' could not obtain interface IF1\n";
+
       module::action_destroy(pa);
       continue;
     }
@@ -158,13 +139,9 @@
  * @return 0 if successful, non-zero otherwise
  *
  */
-<<<<<<< HEAD
-int rvs::exec::do_yaml_properties(const YAML::Node& node, const std::string& module_name, rvs::if1* pif1) {
-=======
 int rvs::exec::do_yaml_properties(const YAML::Node& node,
                                   const std::string& module_name,
                                   rvs::if1* pif1) {
->>>>>>> 45af7bae
   int sts = 0;
 
   // for all child nodes
@@ -172,18 +149,12 @@
     const YAML::Node& child = *it;
 
     // if property is collection of module specific properties,
-<<<<<<< HEAD
-    if (is_yaml_properties_collection(module_name, it->first.as<string>())) {
-      // pass properties collection to .so action object
-      sts += do_yaml_properties_collection(it->second, it->first.as<string>(), pif1);
-=======
     if (is_yaml_properties_collection(module_name,
         it->first.as<std::string>())) {
       // pass properties collection to .so action object
       sts += do_yaml_properties_collection(it->second,
                                            it->first.as<std::string>(),
                                            pif1);
->>>>>>> 45af7bae
     } else {
       // just set this one propertiy
       sts += pif1->property_set(it->first.as<std::string>(),
@@ -223,13 +194,9 @@
  * @return 'true' if property is collection, 'false' otherwise
  *
  */
-<<<<<<< HEAD
-bool rvs::exec::is_yaml_properties_collection(const std::string& module_name, const std::string& property_name) {
-=======
 bool rvs::exec::is_yaml_properties_collection(
   const std::string& module_name,
   const std::string& property_name) {
->>>>>>> 45af7bae
   if (module_name == "gpup") {
     if (property_name == "properties")
       return true;
