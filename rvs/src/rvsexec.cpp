/********************************************************************************
 *
 * Copyright (c) 2018 ROCm Developer Tools
 *
 * MIT LICENSE:
 * Permission is hereby granted, free of charge, to any person obtaining a copy of
 * this software and associated documentation files (the "Software"), to deal in
 * the Software without restriction, including without limitation the rights to
 * use, copy, modify, merge, publish, distribute, sublicense, and/or sell copies
 * of the Software, and to permit persons to whom the Software is furnished to do
 * so, subject to the following conditions:
 *
 * The above copyright notice and this permission notice shall be included in all
 * copies or substantial portions of the Software.
 *
 * THE SOFTWARE IS PROVIDED "AS IS", WITHOUT WARRANTY OF ANY KIND, EXPRESS OR
 * IMPLIED, INCLUDING BUT NOT LIMITED TO THE WARRANTIES OF MERCHANTABILITY,
 * FITNESS FOR A PARTICULAR PURPOSE AND NONINFRINGEMENT.  IN NO EVENT SHALL THE
 * AUTHORS OR COPYRIGHT HOLDERS BE LIABLE FOR ANY CLAIM, DAMAGES OR OTHER
 * LIABILITY, WHETHER IN AN ACTION OF CONTRACT, TORT OR OTHERWISE, ARISING FROM,
 * OUT OF OR IN CONNECTION WITH THE SOFTWARE OR THE USE OR OTHER DEALINGS IN THE
 * SOFTWARE.
 *
 *******************************************************************************/

#include "rvsexec.h"

#include <iostream>
#include <memory>
#include <string>
#include <fstream>
#include "yaml-cpp/yaml.h"

#include "rvsif0.h"
#include "rvsif1.h"
#include "rvsaction.h"
#include "rvsmodule.h"
#include "rvsliblogger.h"
#include "rvsoptions.h"

#define VER "BUILD_VERSION_STRING"

using std::string;
using std::cout;
using std::cerr;
using std::endl;

//! Default constructor
rvs::exec::exec() {
}

//! Default destructor
rvs::exec::~exec() {
}


/**
 * @brief Main executor method.
 *
 * @return 0 if successful, non-zero otherwise
 *
 */
int rvs::exec::run() {
  int     sts = 0;
  string  val;
  string  path;

  options::has_option("pwd", path);

  // check -h options
  if (rvs::options::has_option("-h", val)) {
    do_help();
    return 0;
  }

  // check -v options
  if (rvs::options::has_option("-ver", val)) {
    do_version();
    return 0;
  }

  // check -d options
  if (rvs::options::has_option("-d", val)) {
    int level;
    try {
      level = std::stoi(val);
    }
    catch(...) {
      cerr << "ERROR: syntax error: logging level not integer: " << val <<endl;
      return -1;
    }
    if (level < 0 || level > 5) {
      cerr << "ERROR: syntax error: logging level not in range [0..5]: "
      << val <<endl;
      return -1;
    }
    logger::log_level(level);
  }

  // if verbose is set, set logging level to the max value (i.e. 5)
  if (rvs::options::has_option("-v")) {
    logger::log_level(5);
  }

  // check -a options
  if (rvs::options::has_option("-a", val)) {
    logger::append(true);
  }

  // check -j options
  if (rvs::options::has_option("-j", val)) {
    logger::to_json(true);
  }

  string config_file;
  if (rvs::options::has_option("-c", val)) {
    config_file = val;
  } else {
    config_file = "conf/rvs.conf";
    config_file = path + config_file;
  }

  // Check if pConfig file exists
  std::ifstream file(config_file);

  if (!file.good()) {
    cerr << "ERROR: " << config_file << " file is missing.\n";
    return -1;
  } else {
    file.close();
  }

  // construct modules configuration file relative path
  val = path + ".rvsmodules.config";
  rvs::module::initialize(val.c_str());

  if (rvs::options::has_option("-t", val)) {
        cout << endl << "ROCm Validation Suite (version " <<
        LIB_VERSION_STRING << ")" << endl << endl;
        cout << "Modules available:" << endl;
    rvs::module::do_list_modules();
    return 0;
  }

  logger::initialize();

  if (rvs::options::has_option("-g")) {
    int sts = do_gpu_list();
    logger::terminate();
    rvs::module::terminate();
    return sts;
  }

  try {
    sts = do_yaml(config_file);
  } catch(std::exception& e) {
    sts = -999;
    cerr << "Error processing configuration file " << config_file << endl;
    cerr << "Exception: " << e.what() << endl;
  }

  logger::terminate();

  rvs::module::terminate();

  return sts;
}

//! Reports version strin
void rvs::exec::do_version() {
  cout << LIB_VERSION_STRING << '\n';
}

//! Prints help
void rvs::exec::do_help() {
  cout << "\nUsage: rvs [options]\n";
  cout << "\nOptions:\n\n";
  cout << "-a --appendLog     When generating a debug logfile, do not overwrite the contents\n";
  cout << "                   of a current log. Used in conjuction with the -d and -l options.\n";
  cout << "-c --config        Specify the configuration file to be used.\n";
  cout << "                   The default is <install base>/conf/RVS.conf\n";
  cout << "   --configless    Run RVS in a configless mode. Executes a \"long\" test on all\n";
  cout << "                   supported GPUs.\n";
  cout << "-d --debugLevel    Specify the debug level for the output log. The range is\n";
  cout << "                   0 to 5 with 5 being the most verbose.\n";
  cout << "                   Used in conjunction with the -l flag.\n";
  cout << "-g --listGpus      List the GPUs available and exit. This will only list GPUs\n";
  cout << "                   that are supported by RVS.\n";
  cout << "-i --indexes       Comma separated list of indexes devices to run RVS on. This will\n";
  cout << "                   override the device values specified in the configuration file for\n";
  cout << "                   every action in the configuration file, including the ‘all’ value.\n";
  cout << "-j --json          Output should use the JSON format.\n";
  cout << "-l --debugLogFile  Specify the logfile for debug information. This will produce a log\n";
  cout << "                   file intended for post-run analysis after an error.\n";
  cout << "   --quiet         No console output given. See logs and return code for errors.\n";
  cout << "-m --modulepath    Specify a custom path for the RVS modules.\n";
  cout << "   --specifiedtest Run a specific test in a configless mode. Multiple word tests\n";
  cout << "                   should be in quotes. This action will default to all devices,\n";
  cout << "                   unless the indexes option is specifie.\n";
  cout << "-t --listTests     List the modules available to be executed through RVS and exit.\n";
  cout << "                   This will list only the readily loadable modules\n";
  cout << "                   given the current path and library conditions.\n";
  cout << "-v --verbose       Enable verbose reporting. This is equivalent to\n";
  cout << "                   specifying the -d 5 option.\n";
  cout << "   --version       Displays the version information and exits.\n";
  cout << "-h --help          Display usage information and exit.\n";
}

//! Reports list of AMD GPUs presnt in the system
int rvs::exec::do_gpu_list() {
<<<<<<< HEAD
  cout << "\nROCm Validation Suite (version " << LIB_VERSION_STRING << ")\n\n";
=======
  cout << "\nROCm Validation Suite (version " << LIB_VERSION_STRING << ")\n"
       << endl;
>>>>>>> 41071556

  // create action excutor in .so
  rvs::action* pa = module::action_create("pesm");
  if (!pa) {
    cerr << "ERROR: could not list GPUs\n";
    return 1;
  }

  // obtain interface to set parameters and execute action
  if1* pif1 = static_cast<if1*>(pa->get_interface(1));
  if (!pif1) {
    cerr << "ERROR: could not obtain interface IF1\n";
    module::action_destroy(pa);
    return 1;
  }

  pif1->property_set("name", "(launcher)");

  // specify "list GPUs" action
  pif1->property_set("do_gpu_list", "");

  // set command line options:
  for (auto clit = rvs::options::get().begin();
       clit != rvs::options::get().end(); ++clit) {
    string p(clit->first);
    p = "cli." + p;
    pif1->property_set(p, clit->second);
  }

  // execute action
  int sts = pif1->run();

  // procssing finished, release action object
  module::action_destroy(pa);

  return sts;
}<|MERGE_RESOLUTION|>--- conflicted
+++ resolved
@@ -208,12 +208,7 @@
 
 //! Reports list of AMD GPUs presnt in the system
 int rvs::exec::do_gpu_list() {
-<<<<<<< HEAD
   cout << "\nROCm Validation Suite (version " << LIB_VERSION_STRING << ")\n\n";
-=======
-  cout << "\nROCm Validation Suite (version " << LIB_VERSION_STRING << ")\n"
-       << endl;
->>>>>>> 41071556
 
   // create action excutor in .so
   rvs::action* pa = module::action_create("pesm");
