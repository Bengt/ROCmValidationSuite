--- conflicted
+++ resolved
@@ -51,13 +51,8 @@
 std::mutex  rvs::logger::cout_mutex;
 std::mutex  rvs::logger::log_mutex;
 
-<<<<<<< HEAD
-const char*  rvs::logger::loglevelname[] =
-             {"NONE  ", "RESULT", "ERROR ", "INFO  ", "DEBUG ", "TRACE " };
-=======
 const char*  rvs::logger::loglevelname[] = {
   "NONE  ", "RESULT", "ERROR ", "INFO  ", "DEBUG ", "TRACE " };
->>>>>>> 41071556
 
 /**
  * @brief Set 'append' flag
@@ -173,12 +168,8 @@
  */
 int rvs::logger::LogExt(const char* Message, const int LogLevel,
                         const unsigned int Sec, const unsigned int uSec) {
-<<<<<<< HEAD
-=======
   // lock cout_mutex for the duration of this block
   std::lock_guard<std::mutex> lk(cout_mutex);
-
->>>>>>> 41071556
   if (LogLevel < lognone || LogLevel > logtrace) {
     cerr << "ERROR: unknown logging level: " << LogLevel << '\n';
     return -1;
@@ -242,12 +233,8 @@
  *
  */
 void* rvs::logger::LogRecordCreate(const char* Module, const char* Action,
-<<<<<<< HEAD
-      const int LogLevel, const unsigned int Sec, const unsigned int uSec) {
-=======
                                    const int LogLevel, const unsigned int Sec,
                                    const unsigned int uSec) {
->>>>>>> 41071556
   uint32_t   sec;
   uint32_t   usec;
 
@@ -261,13 +248,8 @@
   rvs::LogNodeRec* rec = new LogNodeRec(Action, LogLevel, sec, usec);
   AddString(rec, "action", Action);
   AddString(rec, "module", Module);
-<<<<<<< HEAD
-  AddString(rec, "loglevelname", (LogLevel >= lognone && LogLevel < logtrace)
-            ? loglevelname[LogLevel] : "UNKNOWN");
-=======
   AddString(rec, "loglevelname", (LogLevel >= lognone && LogLevel < logtrace) ?
     loglevelname[LogLevel] : "UNKNOWN");
->>>>>>> 41071556
 
   return static_cast<void*>(rec);
 }
