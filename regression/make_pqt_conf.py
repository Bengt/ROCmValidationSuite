#!/usr/bin/env python

# This script only creates valid combinations, invalid ones will be created as special cases
from __future__ import print_function

import os
import itertools
import sys

from random import sample

# global variables
module_name = "pqt"
cmake_file_name = "rand_tests.cmake"

# collect gpu IDs of registered devices
gpu_ids   = set()
device_id = set()
for root, dirs, files in os.walk('/sys/class/kfd/kfd/topology/nodes'):
	for name in files:
		if name == 'gpu_id':
			gpuid = os.popen('cat {}'.format(os.path.join(root, name))).read().rstrip()
			if gpuid not in ['0', '']:
				devid = os.popen("grep 'device_id' {} | cut -f 2 -d ' '".format(os.path.join(root, 'properties'))).read().rstrip()
				device_id.add(int(devid))
				gpu_ids.add(int(gpuid))

log_interval   = [1000]
duration       = [10000]
test_bandwidth = [True, False]
bidirectional  = [True, False]
parralel       = [True, False]

# RVS build folder
build_location = os.path.dirname(os.path.realpath(__file__))
build_location = build_location + "/.."
print(build_location)

# location of configuration files
conf_location = build_location + "/rvs/conf/"
cmake_file_location = build_location + "/" + module_name + ".so/" + cmake_file_name

try:
	cmake_file = open(cmake_file_location, "w")
except OSError:
	print('Could not open file {} for writing. Terminating...'.format(cmake_file_location))
	sys.exit(1)

cmake_file_header = \
"""###################################################################################
##
## Copyright (c) 2018 ROCm Developer Tools
##
## MIT LICENSE:
## Permission is hereby granted, free of charge, to any person obtaining a copy of
## this software and associated documentation files (the "Software"), to deal in
## the Software without restriction, including without limitation the rights to
## use, copy, modify, merge, publish, distribute, sublicense, and/or sell copies
## of the Software, and to permit persons to whom the Software is furnished to do
## so, subject to the following conditions:
##
## The above copyright notice and this permission notice shall be included in all
## copies or substantial portions of the Software.
##
## THE SOFTWARE IS PROVIDED "AS IS", WITHOUT WARRANTY OF ANY KIND, EXPRESS OR
## IMPLIED, INCLUDING BUT NOT LIMITED TO THE WARRANTIES OF MERCHANTABILITY,
## FITNESS FOR A PARTICULAR PURPOSE AND NONINFRINGEMENT.  IN NO EVENT SHALL THE
## AUTHORS OR COPYRIGHT HOLDERS BE LIABLE FOR ANY CLAIM, DAMAGES OR OTHER
## LIABILITY, WHETHER IN AN ACTION OF CONTRACT, TORT OR OTHERWISE, ARISING FROM,
## OUT OF OR IN CONNECTION WITH THE SOFTWARE OR THE USE OR OTHER DEALINGS IN THE
## SOFTWARE.
##
###################################################################################


"""

cmake_file.write(cmake_file_header)

counter = 0
total_iterations = (len(gpu_ids) + 1) * len(log_interval) * len(duration) * len(test_bandwidth) * len(bidirectional) * len(parralel) * len(device_id)
print('Total number of combinations (including invalid) is {}'.format(total_iterations))

gpu_ids_size = len(gpu_ids)

combos = itertools.product(test_bandwidth, log_interval, duration, bidirectional, parralel, device_id)

# go through all combinations
for test_bandwidth_f, log_interval_f, duration_f, bidirectional_f, parralel_f, device_id_f in combos:

    # create several combinations of gpu_ids
    sample_size = 0
    while True:
        # skip invalid combinations of test_bandwidth x (other bandwidth calculation parameters)
        if not test_bandwidth_f and (bidirectional_f or parralel_f):
            # skip
            break

        # for each conf file add the new test in the cmake unit test list
<<<<<<< HEAD
        cmake_file.write('add_test(NAME rand.{}.{}\n'.format(module_name, counter))
        cmake_file.write('  WORKING_DIRECTORY ${CMAKE_RUNTIME_OUTPUT_DIRECTORY}\n')
        cmake_file.write('  COMMAND rvs -d 3 -c conf/{}_module_{}.conf\n'.format(module_name, counter))
        cmake_file.write(')\n\n')
=======
        cmake_file.write("add_test(NAME rand." + module_name + "." + str(counter) + "\n")
        cmake_file.write("  WORKING_DIRECTORY ${CMAKE_RUNTIME_OUTPUT_DIRECTORY}\n")
        cmake_file.write("  COMMAND rvs -d 3 -c conf/rand_" + module_name + str(counter) + ".conf" + "\n")
        cmake_file.write(")\n\n")

        # go to the next conf file
        counter = counter + 1
>>>>>>> b1b32152

        # for each combination create the conf file
        filename = conf_location + "rand_" + module_name + str(counter) + ".conf"
        print('Iteration is {}, working on conf file {}'.format(counter, filename))
        try:
        	f = open(filename, "w")
        except OSError:
        	print('Could not open file {} for writing. Terminating...'.format(filename))
        	sys.exit(1)

        f.write('actions:\n')
        f.write('- name: action_1 \n')
        f.write('  device: all\n')
        f.write('  module: pqt\n')
        f.write('  log_interval: {}\n'.format(log_interval_f))
        f.write('  duration: {}\n'.format(duration_f))

        if sample_size:
            sample_gpus = sample(gpu_ids, sample_size)
            f.write('  peers:')
            for p in sample_gpus:
                f.write(' {}'.format(p))
            f.write('\n')
        else:
        	f.write('  peers: all\n')

        # device id is optional parameter
        if device_id_f > -1:
            f.write('  peer_deviceid: {}\n'.format(device_id_f))
        f.write('  test_bandwidth: {}\n'.format(str(test_bandwidth_f).lower()))
        f.write('  bidirectional: {}\n'.format(str(bidirectional_f).lower()))
        f.write('  parallel: {}\n'.format(str(parralel_f).lower()))
        f.close()

        sample_size += 1
        if sample_size == gpu_ids_size + 1:
            break

        # go to the next conf file
        counter += 1

cmake_file.close() <|MERGE_RESOLUTION|>--- conflicted
+++ resolved
@@ -17,13 +17,13 @@
 gpu_ids   = set()
 device_id = set()
 for root, dirs, files in os.walk('/sys/class/kfd/kfd/topology/nodes'):
-	for name in files:
-		if name == 'gpu_id':
-			gpuid = os.popen('cat {}'.format(os.path.join(root, name))).read().rstrip()
-			if gpuid not in ['0', '']:
-				devid = os.popen("grep 'device_id' {} | cut -f 2 -d ' '".format(os.path.join(root, 'properties'))).read().rstrip()
-				device_id.add(int(devid))
-				gpu_ids.add(int(gpuid))
+    for name in files:
+        if name == 'gpu_id':
+            gpuid = os.popen('cat {}'.format(os.path.join(root, name))).read().rstrip()
+            if gpuid not in ['0', '']:
+                devid = os.popen("grep 'device_id' {} | cut -f 2 -d ' '".format(os.path.join(root, 'properties'))).read().rstrip()
+                device_id.add(int(devid))
+                gpu_ids.add(int(gpuid))
 
 log_interval   = [1000]
 duration       = [10000]
@@ -41,10 +41,10 @@
 cmake_file_location = build_location + "/" + module_name + ".so/" + cmake_file_name
 
 try:
-	cmake_file = open(cmake_file_location, "w")
+    cmake_file = open(cmake_file_location, "w")
 except OSError:
-	print('Could not open file {} for writing. Terminating...'.format(cmake_file_location))
-	sys.exit(1)
+    print('Could not open file {} for writing. Terminating...'.format(cmake_file_location))
+    sys.exit(1)
 
 cmake_file_header = \
 """###################################################################################
@@ -97,29 +97,19 @@
             break
 
         # for each conf file add the new test in the cmake unit test list
-<<<<<<< HEAD
         cmake_file.write('add_test(NAME rand.{}.{}\n'.format(module_name, counter))
         cmake_file.write('  WORKING_DIRECTORY ${CMAKE_RUNTIME_OUTPUT_DIRECTORY}\n')
         cmake_file.write('  COMMAND rvs -d 3 -c conf/{}_module_{}.conf\n'.format(module_name, counter))
         cmake_file.write(')\n\n')
-=======
-        cmake_file.write("add_test(NAME rand." + module_name + "." + str(counter) + "\n")
-        cmake_file.write("  WORKING_DIRECTORY ${CMAKE_RUNTIME_OUTPUT_DIRECTORY}\n")
-        cmake_file.write("  COMMAND rvs -d 3 -c conf/rand_" + module_name + str(counter) + ".conf" + "\n")
-        cmake_file.write(")\n\n")
-
-        # go to the next conf file
-        counter = counter + 1
->>>>>>> b1b32152
 
         # for each combination create the conf file
         filename = conf_location + "rand_" + module_name + str(counter) + ".conf"
         print('Iteration is {}, working on conf file {}'.format(counter, filename))
         try:
-        	f = open(filename, "w")
+            f = open(filename, "w")
         except OSError:
-        	print('Could not open file {} for writing. Terminating...'.format(filename))
-        	sys.exit(1)
+            print('Could not open file {} for writing. Terminating...'.format(filename))
+            sys.exit(1)
 
         f.write('actions:\n')
         f.write('- name: action_1 \n')
@@ -135,7 +125,7 @@
                 f.write(' {}'.format(p))
             f.write('\n')
         else:
-        	f.write('  peers: all\n')
+            f.write('  peers: all\n')
 
         # device id is optional parameter
         if device_id_f > -1:
