--- conflicted
+++ resolved
@@ -441,18 +441,18 @@
                 workers[i].join();
 
                 // check if stop signal was received
-                if (rvs::lp::Stopping())
+                if (rvs::lp::Stopping()) {
+                    rsmi_shut_down();
                     return false;
+                }
             }
         }
 
-<<<<<<< HEAD
         rsmi_shut_down();
-=======
+
         // check if stop signal was received
         if (rvs::lp::Stopping())
             return false;
->>>>>>> f31179a4
 
         if (gst_run_count != 0) {
             k++;
