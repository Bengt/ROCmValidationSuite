--- conflicted
+++ resolved
@@ -101,10 +101,7 @@
   bool pkgchk_bool = false;
   bool usrchk_bool = false;
   bool kernelchk_os_bool = false;
-  bool kernelchk_kernel_bool = false;
   bool ldcfgchk_so_bool = false;
-  bool ldcfgchk_arch_bool = false;
-  bool ldcfgchk_ldpath_bool = false;
   bool filechk_bool = false;
 
   // get the action name
@@ -142,19 +139,17 @@
 
   if (usrchk_bool == true)
     return usrchk_run();
+
   // chck if kernel version action is going to trigger
   kernelchk_os_bool = rvs::actionbase::has_property(OS_VERSION);
-  kernelchk_kernel_bool = rvs::actionbase::has_property(KERNEL_VERSION);
-
-  if (kernelchk_os_bool && kernelchk_kernel_bool)
+
+  if (kernelchk_os_bool)
     return kernelchk_run();
 
   // check if ldcfg check action is going to trigger
   ldcfgchk_so_bool = rvs::actionbase::has_property(SONAME);
-  ldcfgchk_arch_bool = rvs::actionbase::has_property(ARCH);
-  ldcfgchk_ldpath_bool = rvs::actionbase::has_property(LDPATH);
-
-  if (ldcfgchk_so_bool && ldcfgchk_arch_bool && ldcfgchk_ldpath_bool)
+
+  if (ldcfgchk_so_bool)
     return ldcfgchk_run();
 
   // check if file check action is going to trigger
@@ -290,15 +285,9 @@
     char pwdbuffer[2000];
     int pwdbufflenght = 2000;
     struct group grp, *grprst;
-<<<<<<< HEAD
     string user_exists = "[" + action_name + "] " + "rcqt usercheck "
         + user_name + " true";
         string user_not_exists = "[" + action_name + "] " + "rcqt usercheck "
-=======
-    string user_exists = "[" + action_name + "] " + "[rcqt] usercheck "
-        + user_name + " true";
-        string user_not_exists = "[" + action_name + "] " + "[rcqt] usercheck "
->>>>>>> ea347386
         + user_name + " false";
 
     // Check for given user
@@ -364,11 +353,7 @@
         for (i = 0; grp.gr_mem[i] != NULL; i++) {
           if (strcmp(grp.gr_mem[i], user_name.c_str()) == 0) {
             user_group = "[" + action_name + "] " + user_group + \
-<<<<<<< HEAD
             " " + vector_iter->c_str() + " true";
-=======
-            " " + vector_iter->c_str() + " false";
->>>>>>> ea347386
             log(user_group.c_str(), rvs::logresults);
             if (bjson && json_rcqt_node != nullptr) {
               rvs::lp::AddString(json_rcqt_node
@@ -416,7 +401,7 @@
     // Check kernel version
     if (has_property(KERNEL_VERSION,
       &kernel_version_values) == false) {
-      cerr << "Kernel version missing in config" << endl;
+      cerr << "Kernel version is missing in config." << endl;
       return -1;
     }
 
@@ -507,11 +492,11 @@
   string ldpath_requested;
   if (has_property(SONAME, &soname_requested)) {
     if (has_property(ARCH, &arch_requested) == false) {
-      cerr << "acrhitecture field missing in config" << endl;
+      cerr << "Architecture field is missing in config." << endl;
       return -1;
     }
     if (has_property(LDPATH, &ldpath_requested) == false) {
-      cerr << "library path field missing in config" << endl;
+      cerr << "Library path field is missing in config." << endl;
       return -1;
     }
     // Full path of shared object
@@ -536,7 +521,7 @@
       close(fd[1]);
       string ld_config_result = "[" + action_name + "] " +
       "rcqt ldconfigcheck ";
-
+      read(fd[0], result, BUFFER_SIZE);
       string result_string = result;
 
       if (strstr(result, "architecture:") != nullptr) {
@@ -544,7 +529,6 @@
         int begin_of_the_arch_string = 0;
         int end_of_the_arch_string = 0;
         for (uint i = 0; i < objdump_lines.size(); i++) {
-          // cout << objdump_lines[i] << "*" << endl;
           if (objdump_lines[i].find("architecture") != string::npos) {
             begin_of_the_arch_string = objdump_lines[i].find(":");
             end_of_the_arch_string = objdump_lines[i].find(",");
@@ -588,6 +572,7 @@
     if (bjson && json_rcqt_node != nullptr) {
       rvs::lp::LogRecordFlush(json_rcqt_node);
     }
+
     return 0;
   }
   return -1;
@@ -686,7 +671,7 @@
           check = "true";
         else
           check = "false";
-        msg = "[" + action_name + "] " + "rcqt filecheck " + group+ " "+check;
+        msg = "[" + action_name + "] " + "rcqt filecheck " + group+ " " + check;
         log(msg.c_str(), rvs::logresults);
         if (bjson && json_rcqt_node != nullptr) {
           rvs::lp::AddString(json_rcqt_node
