--- conflicted
+++ resolved
@@ -328,11 +328,7 @@
           cerr << "RVS-RCQT: IO error" << endl;
           return -1;
         } else if (error_group == EINTR) {
-<<<<<<< HEAD
-          cerr << "Error signal was caught during getgrnam_r" << endl;
-=======
           cerr << "RVS-RCQT: Error sginal was caught during getgrnam_r" << endl;
->>>>>>> db598abe
           return -1;
         } else if (error_group == EMFILE) {
           cerr << "RVS-RCQT: Error file descriptors are currently open" << endl;
@@ -405,11 +401,7 @@
     // Check kernel version
     if (has_property(KERNEL_VERSION,
       &kernel_version_values) == false) {
-<<<<<<< HEAD
-      cerr << "Kernel version is missing in config." << endl;
-=======
       cerr << "RVS-RCQT: Kernel version missing in config" << endl;
->>>>>>> db598abe
       return -1;
     }
 
@@ -500,19 +492,11 @@
   string ldpath_requested;
   if (has_property(SONAME, &soname_requested)) {
     if (has_property(ARCH, &arch_requested) == false) {
-<<<<<<< HEAD
-      cerr << "Architecture field is missing in config." << endl;
-      return -1;
-    }
-    if (has_property(LDPATH, &ldpath_requested) == false) {
-      cerr << "Library path field is missing in config." << endl;
-=======
       cerr << "RVS-RCQT: acrhitecture field missing in config" << endl;
       return -1;
     }
     if (has_property(LDPATH, &ldpath_requested) == false) {
       cerr << "RVS-RCQT: library path field missing in config" << endl;
->>>>>>> db598abe
       return -1;
     }
     // Full path of shared object
