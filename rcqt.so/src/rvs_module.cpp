--- conflicted
+++ resolved
@@ -46,7 +46,6 @@
   return 0;
 }
 
-<<<<<<< HEAD
 extern "C" char* rvs_module_get_name(void) {
   return const_cast<char*>("rcqt");
 }
@@ -65,22 +64,6 @@
 
 extern "C" char* rvs_module_get_output(void) {
   return const_cast<char*>("pass (bool)");
-=======
-extern "C" const char* rvs_module_get_name(void) {
-  return "rcqt";
-}
-
-extern "C" const char* rvs_module_get_description(void) {
-  return "ROCm Configuration Qualification Tool module";
-}
-
-extern "C" const char* rvs_module_get_config(void) {
-  return "package (string), version (string), installed (bool), user (string), groups (collection of strings), file (string) , owner (string), group (string), permission (int), type (int), exists (bool)";
-}
-
-extern "C" const char* rvs_module_get_output(void) {
-  return "pass (bool)";
->>>>>>> cacfd186
 }
 
 extern "C" int   rvs_module_init(void* pMi) {
@@ -92,13 +75,8 @@
   return 0;
 }
 
-<<<<<<< HEAD
 extern "C" char* rvs_module_get_errstring(int error) {
   return const_cast<char*>("General Error");
-=======
-extern "C" const char* rvs_module_get_errstring(int error) {
-  return "General Error";
->>>>>>> cacfd186
 }
 
 extern "C" void* rvs_module_action_create(void) {
@@ -110,13 +88,9 @@
   return 0;
 }
 
-<<<<<<< HEAD
-extern "C" int rvs_module_action_property_set(void* pAction
-    , const char* Key, const char* Val) {
-=======
+
 extern "C" int rvs_module_action_property_set\
 (void* pAction, const char* Key, const char* Val) {
->>>>>>> cacfd186
   return static_cast<rvs::actionbase*>(pAction)->property_set(Key, Val);
 }
 
