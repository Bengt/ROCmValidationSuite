/********************************************************************************
 *
 * Copyright (c) 2018 ROCm Developer Tools
 *
 * MIT LICENSE:
 * Permission is hereby granted, free of charge, to any person obtaining a copy of
 * this software and associated documentation files (the "Software"), to deal in
 * the Software without restriction, including without limitation the rights to
 * use, copy, modify, merge, publish, distribute, sublicense, and/or sell copies
 * of the Software, and to permit persons to whom the Software is furnished to do
 * so, subject to the following conditions:
 *
 * The above copyright notice and this permission notice shall be included in all
 * copies or substantial portions of the Software.
 *
 * THE SOFTWARE IS PROVIDED "AS IS", WITHOUT WARRANTY OF ANY KIND, EXPRESS OR
 * IMPLIED, INCLUDING BUT NOT LIMITED TO THE WARRANTIES OF MERCHANTABILITY,
 * FITNESS FOR A PARTICULAR PURPOSE AND NONINFRINGEMENT.  IN NO EVENT SHALL THE
 * AUTHORS OR COPYRIGHT HOLDERS BE LIABLE FOR ANY CLAIM, DAMAGES OR OTHER
 * LIABILITY, WHETHER IN AN ACTION OF CONTRACT, TORT OR OTHERWISE, ARISING FROM,
 * OUT OF OR IN CONNECTION WITH THE SOFTWARE OR THE USE OR OTHER DEALINGS IN THE
 * SOFTWARE.
 *
 *******************************************************************************/
#ifndef ACTION_H_
#define ACTION_H_

#include "rvsactionbase.h"

class action : public rvs::actionbase
{
public:

<<<<<<< HEAD
	action();
	virtual ~action();
	
	virtual int property_set(const char*, const char*);
	virtual int run(void);
  virtual void check_property(std::string field_name, bool &return_value);
  //virtual std::vector<std::string> str_split(const std::string& str_val, const std::string& delimiter);
=======
  action();
  virtual ~action();

  virtual int run(void);
>>>>>>> 3b87fab2

protected:

};

#endif /* ACTION_H_ */<|MERGE_RESOLUTION|>--- conflicted
+++ resolved
@@ -31,20 +31,14 @@
 {
 public:
 
-<<<<<<< HEAD
+
 	action();
 	virtual ~action();
 	
 	virtual int property_set(const char*, const char*);
 	virtual int run(void);
   virtual void check_property(std::string field_name, bool &return_value);
-  //virtual std::vector<std::string> str_split(const std::string& str_val, const std::string& delimiter);
-=======
-  action();
-  virtual ~action();
 
-  virtual int run(void);
->>>>>>> 3b87fab2
 
 protected:
 
