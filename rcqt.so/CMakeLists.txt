--- conflicted
+++ resolved
@@ -75,13 +75,8 @@
 include_directories(include ../include)
 
 ## define source files
-<<<<<<< HEAD
 set(SOURCES src/rvs_module.cpp src/action.cpp src/action_pkgchk.cpp src/action_usrchk.cpp src/action_kernelchk.cpp src/action_ldcfgchk.cpp
-        ../src/rvslib.cpp ../src/rvsloglp.cpp ../src/rvs_util.cpp )
-=======
-set(SOURCES src/rvs_module.cpp src/action.cpp
-        ../src/rvsactionbase.cpp ../src/rvsloglp.cpp ../src/rvs_util.cpp)
->>>>>>> 3b87fab2
+        ../src/rvsactionbase.cpp ../src/rvsloglp.cpp ../src/rvs_util.cpp )
 
 ## define target
 add_library( ${RVS_TARGET} SHARED ${SOURCES})
